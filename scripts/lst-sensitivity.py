--- conflicted
+++ resolved
@@ -34,13 +34,8 @@
 
 args = parser.parse_args()
 
-<<<<<<< HEAD
-nfiles_gammas = 100 #Pointlike gammas
-nfiles_protons = 5000*0.8
-=======
 nfiles_gammas = 0.5#100*0.5 #Pointlike gammas
 nfiles_protons = 0.5#5000*0.8*0.5
->>>>>>> d62d44c5
 
 eb = 20 # Number of energy bins
 gb = 11 #Number of gammaness bins
@@ -48,13 +43,6 @@
 obstime = 50 * 3600 * u.s
 noff = 5
 
-<<<<<<< HEAD
-E, best_sens, result, units = sensitivity.sens(args.simtelfile_gammas, args.simtelfile_protons,
-                                               args.dl2_file_g, args.dl2_file_p,
-                                               nfiles_gammas, nfiles_protons,
-                                               eb, gb, tb, noff,
-                                               obstime)
-=======
 E, best_sens, result, units, gcut, tcut = sensitivity.find_best_cuts_sens(args.dl1file_gammas,
                                                 args.dl1file_protons,
                                                args.dl2_file_g_cuts, args.dl2_file_p_cuts,
@@ -67,7 +55,7 @@
                                                nfiles_gammas, nfiles_protons,
                                                eb, gcut, tcut * (u.deg**2), noff,
                                                obstime)
->>>>>>> d62d44c5
+
 #plt.show()
 plot_utils.sens_plot(eb, E, best_sens)
 plt.show()
@@ -79,27 +67,16 @@
     if key=='sensitivity':
         continue
     tab[key].format = '8f'
-<<<<<<< HEAD
-emed = np.sqrt(E[1:] * E[:-1])
-plt.loglog(emed[:-1], tab['eff_area'])
-plt.xlabel('Energy (GeV)')
-plt.ylabel('Effective Area (m2)')
-plt.show()
-=======
-
 print(tab)
 emed = np.sqrt(E[1:] * E[:-1])
 
->>>>>>> d62d44c5
+
 plt.plot(emed[:-1], tab['hadron_rate'], label='Hadron rate', marker='o')
 plt.plot(emed[:-1], tab['gamma_rate'], label='Gamma rate', marker='o')
 plt.legend()
 plt.xscale('log')
 plt.xlabel('Energy (GeV)')
 plt.ylabel('events / min')
-<<<<<<< HEAD
-plt.show()
-=======
 plt.show()
 
 gammas_mc = dl2[dl2.mc_type==0]
@@ -161,5 +138,4 @@
 ctaplot.plot_effective_area_cta_requirements('north', color='black')
 plt.legend();
 plt.tight_layout()
-plt.show()
->>>>>>> d62d44c5
+plt.show()