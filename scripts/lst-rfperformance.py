"""Pipeline for test the performance of Random Forests.
4
Usage:

$>python lst-rfperformance.py

"""

import numpy as np
import pandas as pd
import argparse
import matplotlib.pyplot as plt
from lstchain.reco import dl1_to_dl2
from lstchain.reco.utils import filter_events
from lstchain.visualization import plot_dl2
from lstchain.reco import utils
import ctaplot
import astropy.units as u
from lstchain.io import standard_config, replace_config, read_configuration_file

parser = argparse.ArgumentParser(description="Train Random Forests.")

# Required argument
parser.add_argument('--gammafile', '-fg', type=str,
                    dest='gammafile',
                    help='path to the dl1 file of gamma events for training')

parser.add_argument('--protonfile', '-fp', type=str,
                    dest='protonfile',
                    help='path to the dl1 file of proton events for training')

parser.add_argument('--gammatest', '-gt', type=str,
                    dest='gammatest',
                    help='path to the dl1 file of gamma events for test')

parser.add_argument('--protontest', '-pt', type=str,
                    dest='protontest',
                    help='path to the dl1 file of proton events for test')

# Optional arguments

parser.add_argument('--storerf', '-s', action='store', type=bool,
                    dest='storerf',
                    help='Boolean. True for storing trained RF in 3 files'
                    'Deafult=False, any user input will be considered True',
                    default=True)

parser.add_argument('--opath', '-o', action='store', type=str,
                     dest='path_models',
                     help='Path to store the resulting RF',
                     default='./saved_models/')

parser.add_argument('--config_file', '-conf', action='store', type=str,
                    dest='config_file',
                    help='Path to a configuration file. If none is given, a standard configuration is applied',
                    default=None
                    )


args = parser.parse_args()


if __name__ == '__main__':
    custom_config = {}
    if args.config_file is not None:
        try:
            custom_config = read_configuration_file(args.config_file)
        except("Custom configuration could not be loaded !!!"):
            pass

<<<<<<< HEAD
    intensity_min = 0 #np.log10(500)
    leakage_cut = 2 #0.2
    r_min = 0.0
=======
    config = replace_config(standard_config, custom_config)
>>>>>>> d62d44c5

    reg_energy, reg_disp_vector, cls_gh = dl1_to_dl2.build_models(
        args.gammafile,
        args.protonfile,
        save_models=args.storerf,
        path_models=args.path_models,
        custom_config=config,
    )

    gammas = filter_events(pd.read_hdf(args.gammatest, key='events/LSTCam'),
                                      config["events_filters"]
                                      )
    proton = filter_events(pd.read_hdf(args.protontest, key='events/LSTCam'),
                                      config["events_filters"],
                                      )

    data = pd.concat([gammas, proton], ignore_index=True)

    dl2 = dl1_to_dl2.apply_models(data, cls_gh, reg_energy, reg_disp_vector, custom_config=config)

    ####PLOT SOME RESULTS#####

    gammas = dl2[dl2.gammaness>=0.5]
    protons = dl2[dl2.gammaness<0.5]
    gammas.reco_type = 0
    protons.reco_type = 1

    focal_length = 28 * u.m
    src_pos_reco = utils.reco_source_position_sky(gammas.x.values * u.m,
                                                  gammas.y.values * u.m,
                                                  gammas.reco_disp_dx.values * u.m,
                                                  gammas.reco_disp_dy.values * u.m,
                                                  focal_length,
                                                  gammas.mc_alt_tel.values * u.rad,
                                                  gammas.mc_az_tel.values * u.rad)


    plot_dl2.plot_features(dl2)
    plt.show()

    plot_dl2.plot_e(gammas, 10, 1.5, 3.5)
    plt.show()

    plot_dl2.calc_resolution(gammas)
    plt.show()

    plot_dl2.plot_e_resolution(gammas, 10, 1.5, 3.5)
    plt.show()

    plot_dl2.plot_disp_vector(gammas)
    plt.show()



    ctaplot.plot_theta2(gammas.mc_alt,
                        np.arctan(np.tan(gammas.mc_az)),
                        src_pos_reco.alt.rad,
                        np.arctan(np.tan(src_pos_reco.az.rad)),
                        bins=50, range=(0, 1),
    )

    plt.show()
    ctaplot.plot_angular_res_per_energy(src_pos_reco.alt.rad,
                                        np.arctan(np.tan(src_pos_reco.az.rad)),
                                        gammas.mc_alt,
                                        np.arctan(np.tan(gammas.mc_az)),
                                        10**(gammas.mc_energy-3)
    )
    plt.show()


    regression_features = config["regression_features"]
    classification_features = config["classification_features"]


    plt.show()
    plot_dl2.plot_pos(dl2)
    plt.show()
    plot_dl2.plot_ROC(cls_gh, dl2, classification_features, -1)
    plt.show()
    plot_dl2.plot_importances(cls_gh, classification_features)
    plt.show()
    plot_dl2.plot_importances(reg_energy, regression_features)
    plt.show()
    plot_dl2.plot_importances(reg_disp_vector, regression_features)
    plt.show()

    plt.hist(dl2[dl2['mc_type']==101]['gammaness'], bins=100)
    plt.hist(dl2[dl2['mc_type']==0]['gammaness'], bins=100)
    plt.show()<|MERGE_RESOLUTION|>--- conflicted
+++ resolved
@@ -68,13 +68,7 @@
         except("Custom configuration could not be loaded !!!"):
             pass
 
-<<<<<<< HEAD
-    intensity_min = 0 #np.log10(500)
-    leakage_cut = 2 #0.2
-    r_min = 0.0
-=======
     config = replace_config(standard_config, custom_config)
->>>>>>> d62d44c5
 
     reg_energy, reg_disp_vector, cls_gh = dl1_to_dl2.build_models(
         args.gammafile,
