name: lst-dev
channels:
  - conda-forge
  - default
dependencies:
  - python=3.8
  - numpy=1.21
  - astropy~=4.2
  - pip
  - ctapipe=0.12
  - gammapy=0.19
  - h5py
  - ipython
  - jupyter
  - matplotlib=3.5
  - notebook
  - joblib
  - toml
  - protozfits=2.0
  - pyparsing
  - scikit-learn=1.0
  - sphinx~=4.2
  - sphinx-automodapi
  - sphinx_rtd_theme
  - sphinx-argparse
  - nbsphinx
  - numpydoc
  - pandas
  - pymongo
  - seaborn
  - jinja2=3.0 # pinned for bokeh 1.0 compatibility
  - pip:
<<<<<<< HEAD
      - ctapipe_io_lst~=0.18.0
      - ctaplot~=0.6.2
=======
      - ctapipe_io_lst~=0.18.1
      - ctaplot~=0.5.5
>>>>>>> e7561618
      - pyirf~=0.6.0<|MERGE_RESOLUTION|>--- conflicted
+++ resolved
@@ -30,11 +30,7 @@
   - seaborn
   - jinja2=3.0 # pinned for bokeh 1.0 compatibility
   - pip:
-<<<<<<< HEAD
-      - ctapipe_io_lst~=0.18.0
+
+      - ctapipe_io_lst~=0.18.1
       - ctaplot~=0.6.2
-=======
-      - ctapipe_io_lst~=0.18.1
-      - ctaplot~=0.5.5
->>>>>>> e7561618
       - pyirf~=0.6.0