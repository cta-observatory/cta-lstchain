--- conflicted
+++ resolved
@@ -7,11 +7,7 @@
   - python=3.7
   - astropy>=4.2
   - pip
-<<<<<<< HEAD
-  - ctapipe>=0.10.4
-=======
-  - ctapipe>=0.10.4,<0.11.0a0
->>>>>>> 322762fc
+  - ctapipe>=0.10.5,<0.11.0a0
   - gammapy>=0.18
   - h5py
   - ipython
