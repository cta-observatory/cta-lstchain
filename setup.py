# Licensed under a 3-clause BSD style license - see LICENSE.rst
from setuptools import setup, find_packages
import os


def find_scripts(script_dir, prefix, suffix='.py'):
    script_list = [
        os.path.splitext(f)[0] for f in os.listdir(script_dir) 
        if (f.startswith(prefix) and f.endswith(suffix))
    ]
    script_dir = script_dir.replace("/", ".")
    point_list = []

    for f in script_list:
        point_list.append(f"{f} = {script_dir}.{f}:main")

    return point_list


lstchain_list = find_scripts("lstchain/scripts", "lstchain_")
onsite_list = find_scripts("lstchain/scripts/onsite", "onsite_")
tools_list = find_scripts("lstchain/tools", "lstchain_")

entry_points = {}
entry_points["console_scripts"] = lstchain_list + onsite_list + tools_list

tests_require = ["pytest"]
docs_require = [
    "sphinx",
    "sphinx-automodapi",
    "sphinx_argparse",
    "sphinx_rtd_theme",
    "numpydoc",
    "nbsphinx",
    "sphinxcontrib-mermaid",
    "sphinx-togglebutton"
]

setup(
    use_scm_version={"write_to": os.path.join("lstchain", "_version.py")},
    packages=find_packages(exclude="lstchain._dev_version"),
    install_requires=[
        'astropy~=5.0',
<<<<<<< HEAD
        'bokeh~=3.0',
        'ctapipe~=0.22.0',
        'ctapipe_io_lst~=0.25.0',
=======
        'bokeh~=2.0',
        'ctapipe~=0.19.2',
        'ctapipe_io_lst~=0.25.1',
>>>>>>> 6db577dd
        'ctaplot~=0.6.4',
        'eventio>=1.9.1,<2.0.0a0',  # at least 1.1.1, but not 2
        'gammapy~=1.1',
        'h5py',
        'iminuit>=2',
        'joblib~=1.2.0',
        'matplotlib~=3.7.0',
        'numba',
        'numpy',
        'pandas',
        'pyirf~=0.10.0',
        'scipy>=1.8,<1.14',
        'seaborn',
        'scikit-learn~=1.2',
        'tables',
        'toml',
        'protozfits>=2.6.1,<3',
        'pymongo',
        'pyparsing',
        'setuptools_scm',
    ],
    extras_require={
        "all": tests_require + docs_require,
        "tests": tests_require,
        "docs": docs_require,
    },
    package_data={
        'lstchain': [
            'data/*',
            'resources/*',
        ],
    },
    entry_points=entry_points,
)<|MERGE_RESOLUTION|>--- conflicted
+++ resolved
@@ -41,15 +41,9 @@
     packages=find_packages(exclude="lstchain._dev_version"),
     install_requires=[
         'astropy~=5.0',
-<<<<<<< HEAD
         'bokeh~=3.0',
         'ctapipe~=0.22.0',
-        'ctapipe_io_lst~=0.25.0',
-=======
-        'bokeh~=2.0',
-        'ctapipe~=0.19.2',
         'ctapipe_io_lst~=0.25.1',
->>>>>>> 6db577dd
         'ctaplot~=0.6.4',
         'eventio>=1.9.1,<2.0.0a0',  # at least 1.1.1, but not 2
         'gammapy~=1.1',
