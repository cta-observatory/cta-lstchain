#!/usr/bin/env python
# Licensed under a 3-clause BSD style license - see LICENSE.rst
# import sys
import setuptools
import lstchain
import os

<<<<<<< HEAD
def list_scripts():
    script_list = []
    script_dir = 'scripts'
    script_list.extend([f'{os.path.join(script_dir, f)}' for f in os.listdir(script_dir) if f.startswith('lstchain_')])
    script_dir = 'scripts/onsite'
    script_list.extend([f'{os.path.join(script_dir, f)}' for f in os.listdir(script_dir) if f.startswith('onsite')])
    return script_list
=======
>>>>>>> 6c6e85c6

def find_scripts(script_dir, prefix):
    script_list = [f'{os.path.splitext(f)[0]}' for f in os.listdir(script_dir) if f.startswith(prefix)]
    script_dir = script_dir.replace('/', '.')
    point_list = []
    for f in script_list:
        point_list.append(f"{f} = {script_dir}.{f}:main")
    return point_list

lstchain_list = find_scripts('scripts','lstchain_')
onsite_list = find_scripts('scripts/onsite','onsite_')
tools_list = find_scripts('lstchain/tools','lstchain_')

entry_points = {}
entry_points['console_scripts'] = lstchain_list + onsite_list + tools_list

setuptools.setup(name='lstchain',
                 version=lstchain.__version__,
                 description="DESCRIPTION",  # these should be minimum list of what is needed to run
                 packages=setuptools.find_packages(),
                 install_requires=['h5py',
                                   'seaborn'
                                   ],
                 package_data={'lstchain': ['data/lstchain_standard_config.json']},
                 tests_require=['pytest', 'pytest-ordering'],
                 author='LST collaboration',
                 author_email='',
                 license='',
                 url='https://github.com/cta-observatory/cta-lstchain',
                 long_description='',
                 classifiers=[],
                 entry_points=entry_points

                 )<|MERGE_RESOLUTION|>--- conflicted
+++ resolved
@@ -5,16 +5,6 @@
 import lstchain
 import os
 
-<<<<<<< HEAD
-def list_scripts():
-    script_list = []
-    script_dir = 'scripts'
-    script_list.extend([f'{os.path.join(script_dir, f)}' for f in os.listdir(script_dir) if f.startswith('lstchain_')])
-    script_dir = 'scripts/onsite'
-    script_list.extend([f'{os.path.join(script_dir, f)}' for f in os.listdir(script_dir) if f.startswith('onsite')])
-    return script_list
-=======
->>>>>>> 6c6e85c6
 
 def find_scripts(script_dir, prefix):
     script_list = [f'{os.path.splitext(f)[0]}' for f in os.listdir(script_dir) if f.startswith(prefix)]
@@ -47,5 +37,4 @@
                  long_description='',
                  classifiers=[],
                  entry_points=entry_points
-
                  )