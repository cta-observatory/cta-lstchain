--- conflicted
+++ resolved
@@ -349,19 +349,6 @@
         # outliers from median
         charge_deviation = pixel_median - median_of_pixel_median[:, np.newaxis]
 
-<<<<<<< HEAD
-        charge_median_outliers = np.logical_or(
-            charge_deviation < self.charge_median_cut_outliers[0] * median_of_pixel_median[:,np.newaxis],
-            charge_deviation > self.charge_median_cut_outliers[1] * median_of_pixel_median[:,np.newaxis],
-        )
-
-        # outliers from standard deviation
-        charge_std_outliers = np.logical_or(
-            pixel_std < self.charge_std_cut_outliers[0] * median_of_pixel_std[:, np.newaxis],
-            pixel_std > self.charge_std_cut_outliers[1] * median_of_pixel_std[:, np.newaxis],
-        )
-
-=======
         charge_median_outliers = (
             np.logical_or(charge_deviation < self.charge_median_cut_outliers[0] * median_of_pixel_median[:,np.newaxis],
                           charge_deviation > self.charge_median_cut_outliers[1] * median_of_pixel_median[:,np.newaxis]))
@@ -378,7 +365,6 @@
         charge_median_outliers[pixels_without_stat] = True
         charge_std_outliers[pixels_without_stat] = True
         
->>>>>>> ced74aca
         return {
             'relative_gain_median': np.ma.getdata(np.ma.median(relative_gain_event, axis=0)),
             'relative_gain_mean': np.ma.getdata(np.ma.mean(relative_gain_event, axis=0)),
