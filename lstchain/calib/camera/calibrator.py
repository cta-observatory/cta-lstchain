--- conflicted
+++ resolved
@@ -121,13 +121,6 @@
                     table = '/tel_' + str(telid) + '/calibration'
                     next(h5_table.read(table, self.mon_data.tel[telid].calibration))
 
-<<<<<<< HEAD
-                    dc_to_pe = self.mon_data.tel[telid].calibration.dc_to_pe
-                    # put to zero unusable pixels
-                    dc_to_pe[self.mon_data.tel[telid].calibration.unusable_pixels] = 0
-                    # eliminate inf values id any (should be done probably before)
-                    dc_to_pe[np.isinf(dc_to_pe)] = 0
-=======
                     # read pedestal data
                     table = '/tel_' + str(telid) + '/pedestal'
                     next(h5_table.read(table, self.mon_data.tel[telid].pedestal))
@@ -135,7 +128,6 @@
                     # read flat-field data
                     table = '/tel_' + str(telid) + '/flatfield'
                     next(h5_table.read(table, self.mon_data.tel[telid].flatfield))
->>>>>>> db5cce90
 
                     # read the pixel_status container
                     table = '/tel_' + str(telid) + '/pixel_status'
@@ -207,9 +199,4 @@
         # if threshold == None
         else:
             event.dl1.tel[telid].image = charge
-<<<<<<< HEAD
-            event.dl1.tel[telid].pulse_time = pulse_corr_array
-=======
-            event.dl1.tel[telid].pulse_time = pulse_time_ff_corrected
-
->>>>>>> db5cce90
+            event.dl1.tel[telid].pulse_time = pulse_time_ff_corrected