--- conflicted
+++ resolved
@@ -291,19 +291,6 @@
         # std of the std over camera
         std_of_pixel_std = np.ma.std(pixel_std, axis=1)
 
-<<<<<<< HEAD
-    charge_std_outliers = np.logical_or(
-        pixel_std < self.charge_std_cut_outliers[0] * median_of_pixel_std[:, np.newaxis],
-        pixel_std > self.charge_std_cut_outliers[1] * median_of_pixel_std[:, np.newaxis],
-    )
-
-    # outliers from median
-    deviation = pixel_median - median_of_pixel_median[:, np.newaxis]
-    charge_median_outliers = np.logical_or(
-        deviation < self.charge_median_cut_outliers[0] * std_of_pixel_median[:,np.newaxis],
-        deviation > self.charge_median_cut_outliers[1] * std_of_pixel_median[:,np.newaxis]
-    )
-=======
         # outliers from standard deviation
         deviation = pixel_std - median_of_pixel_std[:, np.newaxis]
         charge_std_outliers = np.logical_or(
@@ -331,7 +318,6 @@
             'charge_median_outliers': np.ma.getdata(charge_median_outliers)
         }
 
->>>>>>> ced74aca
 
 def calculate_time_results(
     time_start,
