--- conflicted
+++ resolved
@@ -736,11 +736,7 @@
 
     # delta_t is the time elapsed since the previous triggered event.
     # We exclude the null values that might be set for the first even in a file.
-<<<<<<< HEAD
-    delta_t = delta_t[delta_t > 0.0]
-=======
     delta_t = delta_t[delta_t > 0.0 * u.s]
->>>>>>> 59c360e3
 
     # dead time per event (minimum observed delta_t, ):
     dead_time = np.amin(delta_t)
