#!/usr/bin/env python3
"""Module with auxiliar functions:
Transform AltAz coordinates into Camera coordinates (This should be
implemented already in ctapipe but I haven't managed to find how to
do it)
Calculate source position from disp_norm distance.
Calculate disp_ distance from source position.

Usage:

"import utils"
"""

import logging
from warnings import warn

import astropy.units as u
import numpy as np
import pandas as pd
from astropy.coordinates import AltAz, SkyCoord, EarthLocation
from astropy.time import Time
from astropy.utils import deprecated
from ctapipe.coordinates import CameraFrame

from . import disp

__all__ = [
<<<<<<< HEAD
    "add_delta_t_key" "alt_to_theta",
    "az_to_phi",
    "cal_cam_source_pos",
    "camera_to_altaz",
    "cartesian_to_polar",
    "clip_alt",
    "compute_alpha",
    "compute_theta2",
    "expand_tel_list",
    "extract_source_position",
    "filter_events",
    "get_effective_time" "get_event_pos_in_camera",
    "impute_pointing",
    "linear_imputer",
    "polar_to_cartesian",
    "predict_source_position_in_camera",
    "radec_to_camera",
    "reco_source_position_sky",
    "rotate",
    "sky_to_camera",
    "source_dx_dy",
    "source_side",
=======
    'add_delta_t_key',
    'alt_to_theta',
    'az_to_phi',
    'cal_cam_source_pos',
    'camera_to_altaz',
    'cartesian_to_polar',
    'clip_alt',
    'compute_alpha',
    'compute_theta2',
    'expand_tel_list',
    'extract_source_position',
    'filter_events',
    'get_effective_time',
    'get_event_pos_in_camera',
    'impute_pointing',
    'linear_imputer',
    'polar_to_cartesian',
    'predict_source_position_in_camera',
    'radec_to_camera',
    'reco_source_position_sky',
    'rotate',
    'sky_to_camera',
    'source_dx_dy',
    'source_side',
>>>>>>> bc558385
]

# position of the LST1
location = EarthLocation.from_geodetic(-17.89139 * u.deg, 28.76139 * u.deg, 2184 * u.m)
obstime = Time("2018-11-01T02:00")
horizon_frame = AltAz(location=location, obstime=obstime)


log = logging.getLogger(__name__)


def rotate(flat_object, degree=0, origin=(0, 0)):
    """
    Rotate 2D object around given axle

    Parameters:
    -----------
    array-like flat_object: 2D object to rotate
    tuple origin: rotation axle coordinates
    int degree: rotation angle in degrees

    Returns:
    --------
    NDArray with new coordinates
    """
    angle = np.deg2rad(degree)
    rotation_matrix = np.array(
        [[np.cos(angle), -np.sin(angle)], [np.sin(angle), np.cos(angle)]]
    )
    rotation_axis_coordinates = np.asarray(origin)
    res = [
        (
            rotation_matrix @ (point.T - rotation_axis_coordinates.T)
            + rotation_axis_coordinates.T
        ).T
        for point in np.atleast_2d(flat_object)
    ]
    return res


def extract_source_position(
    data, observed_source_name, equivalent_focal_length=28 * u.m
):
    """
    Extract source position from data

    Parameters:
    -----------
    pandas.DataFrame data: input data
    str observed_source_name: Name of the observed source
    astropy.units.m equivalent_focal_length: Equivalent focal length of a telescope

    Returns:
    --------
    2D array of coordinates of the source in form [(x),(y)] in astropy.units.m
    """
    observed_source = SkyCoord.from_name(observed_source_name)
    obstime = pd.to_datetime(data["dragon_time"], unit="s")
    pointing_alt = u.Quantity(data["alt_tel"], u.rad, copy=False)
    pointing_az = u.Quantity(data["az_tel"], u.rad, copy=False)
    source_pos_camera = radec_to_camera(
        observed_source,
        obstime,
        pointing_alt,
        pointing_az,
        focal=equivalent_focal_length,
    )
    source_position = [source_pos_camera.x, source_pos_camera.y]
    return source_position


def compute_theta2(data, source_position, conversion_factor=2.0):
    """
    Computes a square of theta (angle from z-axis) from camera frame coordinates

    Parameters:
    -----------
    pandas.DataFrame data: Input data
    2D array (x,y) source_position: Observed source position in astropy.units.m
    float conversion_factor: Conversion factor (default 0.1/0.05 deg/m)

    Returns:
    -------
    Array with `theta2` values
    """
    reco_src_x = np.array(data["reco_src_x"]) * u.m
    reco_src_y = np.array(data["reco_src_y"]) * u.m
    return conversion_factor ** 2 * (
        (source_position[0] - reco_src_x) ** 2 + (source_position[1] - reco_src_y) ** 2
    )


def compute_alpha(data):
    """
    Computes the angle between the shower major axis and polar angle of the shower centroid

    Parameters:
    -----------
    pandas.DataFrame data: Input data

    Returns:
    --------
    Array with `alpha` values
    """
    # phi and psi range [-np.pi, +np.pi]
    alpha = np.mod(data["phi"] - data["psi"], np.pi)  # alpha in [0, np.pi]
    alpha = np.minimum(np.pi - alpha, alpha)  # put alpha in [0, np.pi/2]

    return np.rad2deg(alpha)


def alt_to_theta(alt):
    """Transforms altitude (angle from the horizon upwards) to theta
    (angle from z-axis) for simtel array coordinate systems
    Parameters:
    -----------
    alt: float

    Returns:
    --------
    float: theta

    """

    return (90 * u.deg - alt).to(alt.unit)


def az_to_phi(az):
    """Transforms azimuth (angle from north towards east)
    to phi (angle from x-axis towards y-axis)
    for simtel array coordinate systems
    Parameters:
    -----------
    az: float

    Returns:
    --------
    az: float
    """
    return -az


@deprecated(
    "09/07/2019",
    message="This is a custom implementation. Use `sky_to_camera` that relies on astropy",
)
def cal_cam_source_pos(mc_alt, mc_az, mc_alt_tel, mc_az_tel, focal_length):
    """Transform Alt-Az source position into Camera(x,y) coordinates
    source position.

    Parameters:
    -----------
    mc_alt: float
    Alt coordinate of the event

    mc_az: float
    Az coordinate of the event

    mc_alt_tel: float
    Alt coordinate of the telescope pointing

    mc_az_tel: float
    Az coordinate of the telescope pointing

    focal_length: float
    Focal length of the telescope

    Returns:
    --------
    float: source_x1,

    float: source_x2
    """

    mc_alt = alt_to_theta(mc_alt * u.rad).value
    mc_az = az_to_phi(mc_az * u.rad).value
    mc_alt_tel = alt_to_theta(mc_alt_tel * u.rad).value
    mc_az_tel = az_to_phi(mc_az_tel * u.rad).value

    # Sines and cosines of direction angles
    cp = np.cos(mc_az)
    sp = np.sin(mc_az)
    ct = np.cos(mc_alt)
    st = np.sin(mc_alt)

    # Shower direction coordinates
    sourcex = st * cp
    sourcey = st * sp
    sourcez = ct

    source = np.array([sourcex, sourcey, sourcez])
    source = source.T

    # Rotation matrices towars the camera frame
    rot_Matrix = np.empty((0, 3, 3))

    alttel = mc_alt_tel
    aztel = mc_az_tel
    mat_Y = np.array(
        [
            [np.cos(alttel), 0, np.sin(alttel)],
            [0, 1, 0],
            [-np.sin(alttel), 0, np.cos(alttel)],
        ]
    ).T

    mat_Z = np.array(
        [
            [np.cos(aztel), -np.sin(aztel), 0],
            [np.sin(aztel), np.cos(aztel), 0],
            [0, 0, 1],
        ]
    ).T

    rot_Matrix = np.matmul(mat_Y, mat_Z)

    res = np.einsum("...ji,...i", rot_Matrix, source)
    res = res.T

    source_x = -focal_length * res[0] / res[2]
    source_y = -focal_length * res[1] / res[2]
    return source_x, source_y


def get_event_pos_in_camera(event, tel):
    """
    Return the position of the source in the camera frame
    Parameters
    ----------
    event: `ctapipe.containers.ArrayEventContainer`
    tel: `ctapipe.instruement.telescope.TelescopeDescription`

    Returns
    -------
    (x, y) (float, float): position in the camera
    """

    array_pointing = SkyCoord(
        alt=clip_alt(event.mcheader.run_array_direction[1]),
        az=event.mcheader.run_array_direction[0],
        frame=horizon_frame,
    )

    event_direction = SkyCoord(
        alt=clip_alt(event.mc.alt), az=event.mc.az, frame=horizon_frame
    )

    focal = tel.optics.equivalent_focal_length

    camera_frame = CameraFrame(focal_length=focal, telescope_pointing=array_pointing)

    camera_pos = event_direction.transform_to(camera_frame)
    return camera_pos.x, camera_pos.y


def reco_source_position_sky(
    cog_x, cog_y, disp_dx, disp_dy, focal_length, pointing_alt, pointing_az
):
    """
    Compute the reconstructed source position in the sky

    Parameters
    ----------
    cog_x: `astropy.units.Quantity`
    cog_y: `astropy.units.Quantity`
    disp_dx: `astropy.units.Quantity`
    disp_dy: `astropy.units.Quantity`
    focal_length: `astropy.units.Quantity`
    pointing_alt: `astropy.units.Quantity`
    pointing_az: `astropy.units.Quantity`

    Returns
    -------
    sky frame: `astropy.coordinates.sky_coordinate.SkyCoord`
    """
    src_x, src_y = disp.disp_to_pos(disp_dx, disp_dy, cog_x, cog_y)
    return camera_to_altaz(src_x, src_y, focal_length, pointing_alt, pointing_az)


def camera_to_altaz(pos_x, pos_y, focal, pointing_alt, pointing_az, obstime=None):
    """
    Compute camera to Horizontal frame (Altitude-Azimuth system). For MC assume the default ObsTime.

    Parameters
    ----------
    pos_x: `~astropy.units.Quantity`
        X coordinate in camera (distance)
    pos_y: `~astropy.units.Quantity`
        Y coordinate in camera (distance)
    focal: `~astropy.units.Quantity`
        telescope focal (distance)
    pointing_alt: `~astropy.units.Quantity`
        pointing altitude in angle unit
    pointing_az: `~astropy.units.Quantity`
        pointing altitude in angle unit
    obstime: `~astropy.time.Time`


    Returns
    -------
    sky frame: `astropy.coordinates.SkyCoord`
       in AltAz frame
    Example:
    --------
    import astropy.units as u
    import numpy as np
    pos_x = np.array([0, 0]) * u.m
    pos_y = np.array([0, 0]) * u.m
    focal = 28*u.m
    pointing_alt = np.array([1.0, 1.0]) * u.rad
    pointing_az = np.array([0.2, 0.5]) * u.rad
    sky_coords = utils.camera_to_altaz(pos_x, pos_y, focal, pointing_alt, pointing_az)

    """
    if not obstime:
        logging.info("No time given. To be use only for MC data.")
    horizon_frame = AltAz(location=location, obstime=obstime)

    pointing_direction = SkyCoord(
        alt=clip_alt(pointing_alt), az=pointing_az, frame=horizon_frame
    )

    camera_frame = CameraFrame(
        focal_length=focal, telescope_pointing=pointing_direction
    )

    camera_coord = SkyCoord(pos_x, pos_y, frame=camera_frame)

    horizon = camera_coord.transform_to(horizon_frame)

    return horizon


def sky_to_camera(alt, az, focal, pointing_alt, pointing_az):
    """
    Coordinate transform from aky position (alt, az) (in angles) to camera coordinates (x, y) in distance
    Parameters
    ----------
    alt: astropy Quantity
    az: astropy Quantity
    focal: astropy Quantity
    pointing_alt: pointing altitude in angle unit
    pointing_az: pointing altitude in angle unit

    Returns
    -------
    camera frame: `astropy.coordinates.sky_coordinate.SkyCoord`
    """
    pointing_direction = SkyCoord(
        alt=clip_alt(pointing_alt), az=pointing_az, frame=horizon_frame
    )

    camera_frame = CameraFrame(
        focal_length=focal, telescope_pointing=pointing_direction
    )

    event_direction = SkyCoord(alt=clip_alt(alt), az=az, frame=horizon_frame)

    camera_pos = event_direction.transform_to(camera_frame)

    return camera_pos


def radec_to_camera(sky_coordinate, obstime, pointing_alt, pointing_az, focal):
    """
    Coordinate transform from sky coordinate to camera coordinates (x, y) in distance
    Parameters
    ----------
    sky_coordinate: astropy.coordinates.sky_coordinate.SkyCoord
    obstime: astropy.time.Time
    pointing_alt: pointing altitude in angle unit
    pointing_az: pointing altitude in angle unit
    focal: astropy Quantity

    Returns
    -------
    camera frame: `astropy.coordinates.sky_coordinate.SkyCoord`
    """

    horizon_frame = AltAz(location=location, obstime=obstime)

    pointing_direction = SkyCoord(
        alt=clip_alt(pointing_alt), az=pointing_az, frame=horizon_frame
    )

    camera_frame = CameraFrame(
        focal_length=focal,
        telescope_pointing=pointing_direction,
        obstime=obstime,
        location=location,
    )

    camera_pos = sky_coordinate.transform_to(camera_frame)

    return camera_pos


def source_side(source_pos_x, cog_x):
    """
    Compute on what side of the center of gravity the source is in the camera.

    Parameters
    ----------
    source_pos_x: X coordinate of the source in the camera, float
    cog_x: X coordinate of the center of gravity, float

    Returns
    -------
    float: -1 or +1
    """
    return np.sign(source_pos_x - cog_x)


def source_dx_dy(source_pos_x, source_pos_y, cog_x, cog_y):
    """
    Compute the coordinates of the vector (dx, dy) from the center of gravity to the source position

    Parameters
    ----------
    source_pos_x: X coordinate of the source in the camera
    source_pos_y: Y coordinate of the source in the camera
    cog_x: X coordinate of the center of gravity in the camera
    cog_y: Y coordinate of the center of gravity in the camera

    Returns
    -------
    (dx, dy)
    """
    return source_pos_x - cog_x, source_pos_y - cog_y


def polar_to_cartesian(norm, angle, sign):
    """
    Polar to cartesian transformation.
    As a convention, angle should be in [-pi/2:pi/2].

    Parameters
    ----------
    norm: float or `numpy.ndarray`
    angle: float or `numpy.ndarray`
    sign: float or `numpy.ndarray`

    Returns
    -------

    """
    assert np.isfinite([norm, angle, sign]).all()
    x = norm * sign * np.cos(angle)
    y = norm * sign * np.sin(angle)
    return x, y


def cartesian_to_polar(x, y):
    """
    Cartesian to polar transformation
    As a convention, angle is always included in [-pi/2:pi/2].
    When the angle should be in [pi/2:3*pi/2], angle = -1

    Parameters
    ----------
    x: float or `numpy.ndarray`
    y: float or `numpy.ndarray`

    Returns
    -------
    norm, angle, sign
    """
    norm = np.sqrt(x ** 2 + y ** 2)
    if x == 0:
        angle = np.pi / 2.0 * np.sign(y)
    else:
        angle = np.arctan(y / x)
    sign = np.sign(x)
    return norm, angle, sign


def predict_source_position_in_camera(cog_x, cog_y, disp_dx, disp_dy):
    """
    Compute the source position in the camera frame

    Parameters
    ----------
    cog_x: float or `numpy.ndarray` - x coordinate of the center of gravity (hillas.x)
    cog_y: float or `numpy.ndarray` - y coordinate of the center of gravity (hillas.y)
    disp_dx: float or `numpy.ndarray`
    disp_dy: float or `numpy.ndarray`

    Returns
    -------
    source_pos_x, source_pos_y
    """
    reco_src_x = cog_x + disp_dx
    reco_src_y = cog_y + disp_dy
    return reco_src_x, reco_src_y


def expand_tel_list(tel_list, max_tels):
    """
    transform for the telescope list (to turn it into a telescope pattern)
    un-pack var-length list of tel_ids into
    fixed-width bit pattern by tel_index
    """
    pattern = np.zeros(max_tels).astype(bool)
    pattern[tel_list] = 1
    return pattern


def filter_events(
    events,
    filters=dict(
        intensity=[0, np.inf],
        width=[0, np.inf],
        length=[0, np.inf],
        wl=[0, np.inf],
        r=[0, np.inf],
        leakage_intensity_width_2=[0, 1],
    ),
    finite_params=None,
):
    """
    Apply data filtering to a pandas dataframe.
    Each filtering range is applied if the column name exists in the DataFrame so that
    `(events >= range[0]) & (events <= range[1])`

    Parameters
    ----------
    events: `pandas.DataFrame`
    filters: dict containing events features names and their filtering range
    finite_params: optional, None or list of strings
        extra filter to ensure finite parameters

    Returns
    -------
    `pandas.DataFrame`
    """

    filter = np.ones(len(events), dtype=bool)

    for k in filters.keys():
        filter &= (events[k] >= filters[k][0]) & (events[k] <= filters[k][1])

    if finite_params is not None:
        _finite_params = list(set(finite_params).intersection(list(events.columns)))
        with pd.option_context("mode.use_inf_as_null", True):
            not_finite_mask = events[_finite_params].isnull()
        filter &= ~(not_finite_mask.any(axis=1))

        not_finite_counts = (not_finite_mask).sum(axis=0)[_finite_params]
        if (not_finite_counts > 0).any():
            log.warning("Data contains not-predictable events.")
            log.warning("Column | Number of non finite values")
            for k, v in not_finite_counts.items():
                if v > 0:
                    log.warning(f"{k} : {v}")

    return events[filter]


def linear_imputer(y, missing_values=np.nan, copy=True):
    """
    Replace missing values in y with values from a linear interpolation on their position in the array.
    Parameters
    ----------
    y: list or `numpy.array`
    missing_values: number, string, np.nan or None, default=`np.nan`
        The placeholder for the missing values. All occurrences of `missing_values` will be imputed.
    copy : bool, default=True
        If True, a copy of X will be created. If False, imputation will be done in-place whenever possible.
    Returns
    -------
    `numpy.array` : array with `missing_values` imputed
    """
    x = np.arange(len(y))
    if missing_values is np.nan:
        mask_missing = np.isnan(y)
    else:
        mask_missing = y == missing_values
    imputed_values = np.interp(x[mask_missing], x[~mask_missing], y[~mask_missing])
    if copy:
        yy = np.copy(y)
        yy[mask_missing] = imputed_values
        return yy
    else:
        y[mask_missing] = imputed_values
        return y


def impute_pointing(dl1_data, missing_values=np.nan):
    """
    Impute missing pointing values using `linear_imputer` and replace them inplace
    Parameters
    ----------
    dl1_data: `pandas.DataFrame`
    missing_values: number, string, np.nan or None, default=`np.nan`
        The placeholder for the missing values. All occurrences of `missing_values` will be imputed.
    """
    if len(set(dl1_data.event_id)) != len(dl1_data.event_id):
        warn(
            "Beware, the data has been resorted by `event_id` to interpolate invalid pointing values but there are "
            "several events with the same `event_id` in the data, thus probably leading to unexpected behaviour",
            UserWarning,
        )
    dl1_data = dl1_data.sort_values(by="event_id")
    for k in ["alt_tel", "az_tel"]:
        dl1_data[k] = linear_imputer(dl1_data[k].values, missing_values=missing_values)
    return dl1_data


def clip_alt(alt):
    """
    Make sure altitude is not larger than 90 deg (it happens in some MC files for zenith=0),
    to keep astropy happy
    """
    return np.clip(alt, -90.0 * u.deg, 90.0 * u.deg)


def add_delta_t_key(events):
    """
    Adds the time difference with the previous event to a real data
    dataframe.
    Should be only used only with non-filtered data frames,
    so events are consecutive.
    Parameters
    ----------
    events: pandas DataFrame of dl1 events

    Returns
    -------
    events: pandas DataFrame of dl1 events with delta_t
    """

    # Get delta t of real data and add it to the data frame
    if "dragon_time" in events.columns:
        time = np.array(events.dragon_time)
        delta_t = np.insert(np.diff(time), 0, 0)
        events["delta_t"] = delta_t
    return events


def get_effective_time(events):
    """
<<<<<<< HEAD
    Calculate the effective observation time of a set
    of real data events.
=======
    Calculate the effective observation time of a set of real data events
    from a sky observation. delta_t must be the time elapsed from the previous
    *triggered* event, regardless of whether the list of events contains all
    triggered events or not. It can be a list only of events which e.g. have
    valid image parameters. Besides delta_t, each event must have
    dragon_time, a timestamp (all in seconds)

>>>>>>> bc558385
    Parameters
    ----------
    events: pandas DataFrame

    Returns
    -------
    t_eff: float
    t_elapsed: float
    """

<<<<<<< HEAD
    delta_t = events["delta_t"][1:]
    delta_t = delta_t[(delta_t > 0) & (delta_t < 0.002)]
    rate = 1 / np.mean(delta_t)
    dead_time = np.amin(delta_t)
    t_elapsed = len(events) / rate * u.s
    t_eff = t_elapsed / (1 + rate * dead_time)
=======
    # time differences between the events in the table (which in general are
    # NOT all triggered events):
    time_diff = np.diff(events['dragon_time'])
    # elapsed time: sum of those time differences, excluding large ones which
    # might indicate the DAQ was stopped (e.g. if the table contains more
    # than one run). We set 0.1 s as limit to decide a "break" occurred:
    t_elapsed = np.sum(time_diff[time_diff<0.1])

    # Get delta_t, the time elapsed since the previous triggered event.
    # We exclude the first event, for which delta_t might be set to 0 if it is
    # the first even in a file.
    # We want this to calculate the actual trigger rate, on which the dead
    # time depends.
    delta_t = events['delta_t']
    delta_t = delta_t[delta_t>0.]

    # dead time per event (minimum observed delta_t, ):
    dead_time = np.amin(delta_t)

    # Estimate the "true external rate", i.e. what we would see in absence of
    # dead time. For a Poisson process with fixed dead time per event,
    # it can be shown that the expected value of delta_t is
    # <delta_t> = dead_time + 1/rate
    # Note that the formula is not strictly correct if we have interleaved
    # events (pedestal and flatfield) at regular intervals, because the
    # delta_t will never be larger than the time between interleaved
    # events. But this truncation would hardly be noticeable for the typical
    # cosmics rates, and 200 Hz of interleaved events.

    rate = 1/(np.mean(delta_t) - dead_time)

    t_eff = t_elapsed / (1 + rate*dead_time)
>>>>>>> bc558385

    return t_eff, t_elapsed<|MERGE_RESOLUTION|>--- conflicted
+++ resolved
@@ -25,30 +25,6 @@
 from . import disp
 
 __all__ = [
-<<<<<<< HEAD
-    "add_delta_t_key" "alt_to_theta",
-    "az_to_phi",
-    "cal_cam_source_pos",
-    "camera_to_altaz",
-    "cartesian_to_polar",
-    "clip_alt",
-    "compute_alpha",
-    "compute_theta2",
-    "expand_tel_list",
-    "extract_source_position",
-    "filter_events",
-    "get_effective_time" "get_event_pos_in_camera",
-    "impute_pointing",
-    "linear_imputer",
-    "polar_to_cartesian",
-    "predict_source_position_in_camera",
-    "radec_to_camera",
-    "reco_source_position_sky",
-    "rotate",
-    "sky_to_camera",
-    "source_dx_dy",
-    "source_side",
-=======
     'add_delta_t_key',
     'alt_to_theta',
     'az_to_phi',
@@ -73,7 +49,6 @@
     'sky_to_camera',
     'source_dx_dy',
     'source_side',
->>>>>>> bc558385
 ]
 
 # position of the LST1
@@ -715,10 +690,6 @@
 
 def get_effective_time(events):
     """
-<<<<<<< HEAD
-    Calculate the effective observation time of a set
-    of real data events.
-=======
     Calculate the effective observation time of a set of real data events
     from a sky observation. delta_t must be the time elapsed from the previous
     *triggered* event, regardless of whether the list of events contains all
@@ -726,7 +697,6 @@
     valid image parameters. Besides delta_t, each event must have
     dragon_time, a timestamp (all in seconds)
 
->>>>>>> bc558385
     Parameters
     ----------
     events: pandas DataFrame
@@ -737,14 +707,6 @@
     t_elapsed: float
     """
 
-<<<<<<< HEAD
-    delta_t = events["delta_t"][1:]
-    delta_t = delta_t[(delta_t > 0) & (delta_t < 0.002)]
-    rate = 1 / np.mean(delta_t)
-    dead_time = np.amin(delta_t)
-    t_elapsed = len(events) / rate * u.s
-    t_eff = t_elapsed / (1 + rate * dead_time)
-=======
     # time differences between the events in the table (which in general are
     # NOT all triggered events):
     time_diff = np.diff(events['dragon_time'])
@@ -777,6 +739,5 @@
     rate = 1/(np.mean(delta_t) - dead_time)
 
     t_eff = t_elapsed / (1 + rate*dead_time)
->>>>>>> bc558385
 
     return t_eff, t_elapsed