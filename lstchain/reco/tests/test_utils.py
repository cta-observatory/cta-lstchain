--- conflicted
+++ resolved
@@ -183,72 +183,6 @@
     assert np.isclose(t_eff, true_t_eff, rtol=5e-4)
 
 
-<<<<<<< HEAD
-def test_get_geomagnetic_delta():
-
-    time_mc = Time("2020-06-29", format="iso").decimalyear
-    geomag_dec = -5.0674 * np.pi / 180 * u.rad
-    geomag_inc = 37.4531 * np.pi / 180 * u.rad
-
-    delta_inc = -0.0698 * np.pi / 180 * u.rad / u.yr
-
-    t_diff = (Time.now().decimalyear - time_mc) * u.yr
-    geomag_inc_now = (geomag_inc + delta_inc * t_diff).to_value(u.rad)
-
-    # Values at (azimuth+geomag_dec) = 0, np.pi, delta has min, max
-    zen_0 = np.arccos(np.sin(geomag_inc_now))
-    term_0 = (
-        (np.sin(geomag_inc_now) * np.cos(zen_0)) +
-        (np.cos(geomag_inc_now) * np.sin(zen_0) * np.cos(0))
-    )
-
-    delta_min = np.arccos(term_0)
-
-    zen_1 = - np.arctan(np.tan(geomag_inc_now)/np.cos(np.pi))
-    term_1 = (
-        (np.sin(geomag_inc_now) * np.cos(zen_1)) +
-        (np.cos(geomag_inc_now) * np.sin(zen_1) * np.cos(np.pi))
-    )
-    delta_max = np.arccos(term_1)
-
-    assert delta_min == 0
-    assert delta_max == np.pi/2
-
-
-def test_get_az_from_interp_params():
-    from lstchain.reco.utils import get_az_from_interp_params
-
-    geomag_dec = -5.0674 * np.pi / 180
-    geomag_inc = 37.4531 * np.pi / 180
-
-    del_1 = 0.
-    zen_1 = np.pi/2 - geomag_inc
-    del_2 = np.pi/2.
-    zen_2 = - np.arctan(np.tan(geomag_inc))
-
-    phi_1 = get_az_from_interp_params(
-        zen_1, del_1, geomag_dec, geomag_inc
-    )
-    phi_2 = get_az_from_interp_params(
-        zen_2, del_2, geomag_dec, geomag_inc
-    )
-
-    assert np.isclose(phi_1, -geomag_dec)
-    assert np.isclose(phi_2, -geomag_dec)
-
-
-def test_min_distance():
-    from lstchain.reco.utils import min_distance
-    pt_1 = np.array([2,2])
-    pt_2 = np.array([1,1])
-    target_pt = np.array([1, 2])
-
-    proj, dist = min_distance(pt_1, pt_2, target_pt)
-
-    assert np.isclose(dist, 0.7071)
-    assert np.allclose(proj, [1.5, 1.5])
-=======
-
 def test_get_geomagnetic_field_orientation():
     from lstchain.reco.utils import (
         get_geomagnetic_field_orientation,
@@ -277,4 +211,41 @@
 
     inc = get_geomagnetic_delta(zen=50 * u.deg, az=20 * u.deg, time=GEOM_MAG_REFERENCE_TIME)
     assert u.isclose(inc, 0.20785624 * u.rad)
->>>>>>> 439f374d
+
+
+def test_get_az_from_interp_params():
+    from lstchain.reco.utils import get_az_from_interp_params
+
+    geomag_dec = -5.0674 * np.pi / 180
+    geomag_inc = 37.4531 * np.pi / 180
+
+    del_1 = 0.
+    zen_1 = np.pi/2 - geomag_inc
+    del_2 = np.pi/2.
+    zen_2 = - np.arctan(np.tan(geomag_inc))
+
+    phi_1 = get_az_from_interp_params(
+        zen=zen_1, b_delta=del_1,
+        geomag_dec=geomag_dec,
+        geomag_inc=geomag_inc
+    )
+    phi_2 = get_az_from_interp_params(
+        zen=zen_2, b_delta=del_2, 
+        geomag_dec=geomag_dec,
+        geomag_inc=geomag_inc
+    )
+
+    assert np.isclose(phi_1, -geomag_dec)
+    assert np.isclose(phi_2, -geomag_dec)
+
+
+def test_min_distance():
+    from lstchain.reco.utils import min_distance
+    pt_1 = np.array([2,2])
+    pt_2 = np.array([1,1])
+    target_pt = np.array([1, 2])
+
+    proj, dist = min_distance(pt_1, pt_2, target_pt)
+
+    assert np.isclose(dist, 0.7071)
+    assert np.allclose(proj, [1.5, 1.5])