--- conflicted
+++ resolved
@@ -609,7 +609,6 @@
                                                                 dl2.x,
                                                                 dl2.y,
                                                             )
-<<<<<<< HEAD
         
         longi, _ = camera_to_shower_coordinates(dl2['reco_src_x'], dl2['reco_src_y'],
                                                 dl2['x'], dl2['y'], dl2['psi'])
@@ -642,40 +641,6 @@
 
         dl2['reco_alt'] = src_pos_reco.alt.rad
         dl2['reco_az'] = src_pos_reco.az.rad
-=======
-
-    longi, _ = camera_to_shower_coordinates(dl2['reco_src_x'], dl2['reco_src_y'],
-                                            dl2['x'], dl2['y'], dl2['psi'])
-
-    # Obtain the time gradient with sign relative to the reconstructed shower direction (reco_src_x, reco_src_y)
-    # Defined positive if light arrival times increase with distance to it. Negative otherwise:
-    dl2['signed_time_gradient'] = -1 * np.sign(longi) * dl2['time_gradient']
-
-    # Obtain skewness with sign relative to the reconstructed shower direction (reco_src_x, reco_src_y)
-    # Defined on the major image axis; sign is such that it is typically positive for gammas:
-    dl2['signed_skewness'] = -1 * np.sign(longi) * dl2['skewness']
-
-    if 'mc_alt_tel' in dl2.columns:
-        alt_tel = dl2['mc_alt_tel'].values
-        az_tel = dl2['mc_az_tel'].values
-    elif 'alt_tel' in dl2.columns:
-        alt_tel = dl2['alt_tel'].values
-        az_tel = dl2['az_tel'].values
-    else:
-        alt_tel = - np.pi / 2. * np.ones(len(dl2))
-        az_tel = - np.pi / 2. * np.ones(len(dl2))
-
-    src_pos_reco = utils.reco_source_position_sky(dl2.x.values * u.m,
-                                                  dl2.y.values * u.m,
-                                                  dl2.reco_disp_dx.values * u.m,
-                                                  dl2.reco_disp_dy.values * u.m,
-                                                  focal_length,
-                                                  alt_tel * u.rad,
-                                                  az_tel * u.rad)
-
-    dl2['reco_alt'] = src_pos_reco.alt.rad
-    dl2['reco_az'] = src_pos_reco.az.rad
->>>>>>> 0a4ceac9
 
     if isinstance(classifier, (str, bytes, Path)):
         classifier = joblib.load(classifier)
