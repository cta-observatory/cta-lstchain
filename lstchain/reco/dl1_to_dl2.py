"""Module with functions for Energy and disp_norm reconstruction and G/H
separation. There are functions for raining random forest and for
applying them to data. The RF can be saved into a file for later use.

Usage:

"import dl1_to_dl2"
"""

import numpy as np
import pandas as pd
from sklearn.ensemble import RandomForestClassifier, RandomForestRegressor
from sklearn.model_selection import train_test_split
import joblib
import os
from astropy.time import Time
from astropy.coordinates import SkyCoord
from . import utils
from . import disp
from ..io import standard_config, replace_config
import astropy.units as u
from ..io.io import dl1_params_lstcam_key, dl1_params_src_dep_lstcam_key
from ctapipe.instrument import OpticsDescription
from ctapipe.image.hillas import camera_to_shower_coordinates


__all__ = [
    'train_energy',
    'train_disp_norm',
    'train_disp_sign',
    'train_disp_vector',
    'train_reco',
    'train_sep',
    'build_models',
    'apply_models',
    'get_source_dependent_parameters',
    'get_expected_source_pos'
]



def train_energy(train, custom_config={}):
    """
    Train a Random Forest Regressor for the regression of the energy
    TODO: introduce the possibility to use another model

    Parameters
    ----------
    train: `pandas.DataFrame`
    config: dictionnary containing configuration

    Returns
    -------
    The trained model
    """

    config = replace_config(standard_config, custom_config)
    regression_args = config['random_forest_regressor_args']
    features = config['regression_features']
    model = RandomForestRegressor

    print("Given features: ", features)
    print("Number of events for training: ", train.shape[0])
    print("Training Random Forest Regressor for Energy Reconstruction...")

    reg = model(**regression_args)
    reg.fit(train[features],
                  train['log_mc_energy'])

    print("Model {} trained!".format(model))
    return reg


def train_disp_vector(train, custom_config={}, predict_features=['disp_dx', 'disp_dy']):
    """
    Train a model (Random Forest Regressor) for the regression of the disp_norm vector coordinates dx,dy.
    Therefore, the model must be able to be applied on a vector of features.
    TODO: introduce the possibility to use another model

    Parameters
    ----------
    train: `pandas.DataFrame`
    config: dictionnary containing configuration

    Returns
    -------
    The trained model
    """

    config = replace_config(standard_config, custom_config)
    regression_args = config['random_forest_regressor_args']
    features = config['regression_features']
    model = RandomForestRegressor

    print("Given features: ", features)
    print("Number of events for training: ", train.shape[0])
    print("Training model {} for disp vector regression".format(model))

    reg = model(**regression_args)
    x = train[features]
    y = np.transpose([train[f] for f in predict_features])
    reg.fit(x, y)

    print("Model {} trained!".format(model))

    return reg


def train_disp_norm(train, custom_config={}, predict_feature='disp_norm'):
    """
    Train a model for the regression of the disp_norm norm

    Parameters
    ----------
    train: `pandas.DataFrame`
    config: dictionnary containing configuration

    Returns
    -------
    The trained model
    """

    config = replace_config(standard_config, custom_config)
    regression_args = config['random_forest_regressor_args']
    features = config['regression_features']
    model = RandomForestRegressor

    print("Given features: ", features)
    print("Number of events for training: ", train.shape[0])
    print("Training model {} for disp norm regression".format(model))

    reg = model(**regression_args)
    x = train[features]
    y = np.transpose(train[predict_feature])
    reg.fit(x, y)

    print("Model {} trained!".format(model))

    return reg


def train_disp_sign(train, custom_config={}, predict_feature='disp_sign'):
    """
    Train a model for the classification of the disp_norm sign

    Parameters
    ----------
    train: `pandas.DataFrame`
    config: dictionnary containing configuration

    Returns
    -------
    The trained model
    """

    config = replace_config(standard_config, custom_config)
    classification_args = config['random_forest_classifier_args']
    features = config["classification_features"]
    model = RandomForestClassifier

    print("Given features: ", features)
    print("Number of events for training: ", train.shape[0])
    print("Training model {} for disp sign regression".format(model))

    reg = model(**classification_args)
    x = train[features]
    y = np.transpose(train[predict_feature])
    reg.fit(x, y)

    print("Model {} trained!".format(model))

    return reg



def train_reco(train, custom_config={}):
    """
    Trains two Random Forest regressors for Energy and disp_norm
    reconstruction respectively. Returns the trained RF.

    Parameters:
    -----------
    train: `pandas.DataFrame`
    config: dictionnary containing configuration

    Returns:
    --------
    RandomForestRegressor: reg_energy
    RandomForestRegressor: reg_disp
    """

    config = replace_config(standard_config, custom_config)
    regression_args = config['random_forest_regressor_args']
    features = config['regression_features']
    model = RandomForestRegressor

    print("Given features: ", features)
    print("Number of events for training: ", train.shape[0])
    print("Training Random Forest Regressor for Energy Reconstruction...")

    reg_energy = model(**regression_args)
    reg_energy.fit(train[features],
                  train['log_mc_energy'])

    print("Random Forest trained!")
    print("Training Random Forest Regressor for disp_norm Reconstruction...")

    reg_disp = RandomForestRegressor(**regression_args)
    reg_disp.fit(train[features],
                     train['disp_norm'])

    print("Random Forest trained!")
    print("Done!")
    return reg_energy, reg_disp


def train_sep(train, custom_config={}):

    """Trains a Random Forest classifier for Gamma/Hadron separation.
    Returns the trained RF.

    Parameters:
    -----------
    train: `pandas.DataFrame`
    data set for training the RF
    features: list of strings
    List of features to train the RF
    classification_args: dictionnary
    config_file: str - path to a configuration file. If given, overwrite `classification_args`.

    Return:
    -------
    `RandomForestClassifier`
    """

    config = replace_config(standard_config, custom_config)
    classification_args = config['random_forest_classifier_args']
    features = config["classification_features"]
    model = RandomForestClassifier


    print("Given features: ", features)
    print("Number of events for training: ", train.shape[0])
    print("Training Random Forest Classifier for",
    "Gamma/Hadron separation...")

    clf = model(**classification_args)

    clf.fit(train[features],
            train['mc_type'])
    print("Random Forest trained!")
    return clf


def build_models(filegammas, fileprotons,
                 save_models=True, path_models="./",
                 energy_min=-np.inf,
                 custom_config={},
                 test_size=0.2,
                 ):
    """Uses MC data to train Random Forests for Energy and disp_norm
    reconstruction and G/H separation. Returns 3 trained RF.
    The config in config_file superseeds the one passed in argument.

    Parameters:
    -----------
    filegammas: string
    Name of the file with MC gamma events

    fileprotons: string
    Name of the file with MC proton events

    energy_min: float
    Cut in energy for gamma/hadron separation

    intensity_min: float
    Cut in intensity of the showers for training RF. Default is 60 phe

    r_min: float
    Cut in distance from c.o.g of hillas ellipse to camera center, to avoid images truncated
    in the border. Default is 80% of camera radius.

    save_models: boolean
    Save the trained RF in a file to use them anytime.

    path_models: string
    path to store the trained RF

    regression_args: dictionnary

    classification_args: dictionnary

    config_file: str - path to a configuration file. If given, overwrite `regression_args`.

    Returns:
    --------
    (regressor_energy, regressor_disp, classifier_gh)
    regressor_energy: `RandomForestRegressor`
    regressor_disp: `RandomForestRegressor`
    classifier_gh: `RandomForestClassifier`
    """

    config = replace_config(standard_config, custom_config)
    events_filters = config["events_filters"]

    # Adding a filter on mc_type just for training
    events_filters['mc_type'] = [-9000, np.inf]

    df_gamma = pd.read_hdf(filegammas, key=dl1_params_lstcam_key)
    df_proton = pd.read_hdf(fileprotons, key=dl1_params_lstcam_key)

    df_proton['mc_type']=101

    if config['source_dependent']:
        src_dep_df_gamma = pd.read_hdf(filegammas, key=dl1_params_src_dep_lstcam_key)
        src_dep_df_gamma.columns = pd.MultiIndex.from_tuples([tuple(col[1:-1].replace('\'', '').replace(' ','').split(",")) for col in src_dep_df_gamma.columns])
        df_gamma = pd.concat([df_gamma, src_dep_df_gamma['on']], axis=1)

        src_dep_df_proton = pd.read_hdf(fileprotons, key=dl1_params_src_dep_lstcam_key)
        src_dep_df_proton.columns = pd.MultiIndex.from_tuples([tuple(col[1:-1].replace('\'', '').replace(' ','').split(",")) for col in src_dep_df_proton.columns])
        df_proton = pd.concat([df_proton, src_dep_df_proton['on']], axis=1)

    df_gamma = utils.filter_events(df_gamma,
                                   filters=events_filters,
                                   finite_params=config['regression_features'] + config['classification_features'],
                                   )

    df_proton = utils.filter_events(df_proton,
                                    filters=events_filters,
                                    finite_params=config['regression_features'] + config['classification_features'],
                                    )


    #Train regressors for energy and disp_norm reconstruction, only with gammas

    reg_energy = train_energy(df_gamma, custom_config=config)

    reg_disp_vector = train_disp_vector(df_gamma, custom_config=config)

    #Train classifier for gamma/hadron separation.

    train, testg = train_test_split(df_gamma, test_size=test_size)
    test = testg.append(df_proton, ignore_index=True)

    temp_reg_energy = train_energy(train, custom_config=config)

    temp_reg_disp_vector = train_disp_vector(train, custom_config=config)

    #Apply the regressors to the test set

    test['log_reco_energy'] = temp_reg_energy.predict(test[config['regression_features']])
    disp_vector = temp_reg_disp_vector.predict(test[config['regression_features']])
    test['reco_disp_dx'] = disp_vector[:, 0]
    test['reco_disp_dy'] = disp_vector[:, 1]

    #Apply cut in reconstructed energy. New train set is the previous
    #test with energy and disp_norm reconstructed.

    train = test[test['log_reco_energy'] > energy_min]

    del temp_reg_energy, temp_reg_disp_vector

    #Train the Classifier

    cls_gh = train_sep(train, custom_config=config)

    if save_models:
        os.makedirs(path_models, exist_ok=True)
        file_reg_energy = path_models + "/reg_energy.sav"
        file_reg_disp_vector = path_models + "/reg_disp_vector.sav"
        file_cls_gh = path_models + "/cls_gh.sav"
        joblib.dump(reg_energy, file_reg_energy)
        joblib.dump(reg_disp_vector, file_reg_disp_vector)
        joblib.dump(cls_gh, file_cls_gh)

    return reg_energy, reg_disp_vector, cls_gh


def apply_models(dl1, classifier, reg_energy, reg_disp_vector, custom_config={}):
    """Apply previously trained Random Forests to a set of data
    depending on a set of features.

    Parameters:
    -----------
    data: Pandas DataFrame

    features: list

    classifier: Random Forest Classifier
    RF for Gamma/Hadron separation

    reg_energy: Random Forest Regressor
    RF for Energy reconstruction

    reg_disp: Random Forest Regressor
    RF for disp_norm reconstruction

    """

    config = replace_config(standard_config, custom_config)

    dl2 = dl1.copy()

    regression_features = config["regression_features"]
    classification_features = config["classification_features"]

    #Reconstruction of Energy and disp_norm distance
    dl2['log_reco_energy'] = reg_energy.predict(dl2[regression_features])
    dl2['reco_energy'] = 10**(dl2['log_reco_energy'])
    disp_vector = reg_disp_vector.predict(dl2[regression_features])
    dl2['reco_disp_dx'] = disp_vector[:, 0]
    dl2['reco_disp_dy'] = disp_vector[:, 1]

    #Construction of Source position in camera coordinates from disp_norm distance.

    dl2['reco_src_x'], dl2['reco_src_y'] = disp.disp_to_pos(dl2.reco_disp_dx,
                                                            dl2.reco_disp_dy,
                                                            dl2.x,
                                                            dl2.y,
                                                            )

    focal_length = OpticsDescription.from_name('LST').equivalent_focal_length
    if 'mc_alt_tel' in dl2.columns:
        alt_tel = dl2['mc_alt_tel'].values
        az_tel = dl2['mc_az_tel'].values
    #elif 'alt_tel' in dl2.columns:
    #    alt_tel = dl2['alt_tel'].values
    #    az_tel = dl2['az_tel'].values
    else:
        alt_tel = - np.pi/2. * np.ones(len(dl2))
        az_tel = - np.pi/2. * np.ones(len(dl2))


    src_pos_reco = utils.reco_source_position_sky(dl2.x.values * u.m,
                                                  dl2.y.values * u.m,
                                                  dl2.reco_disp_dx.values * u.m,
                                                  dl2.reco_disp_dy.values * u.m,
                                                  focal_length,
                                                  alt_tel * u.rad,
                                                  az_tel * u.rad)

    dl2['reco_alt'] = src_pos_reco.alt.rad
    dl2['reco_az'] = src_pos_reco.az.rad

    dl2['reco_type'] = classifier.predict(dl2[classification_features]).astype(int)
    probs = classifier.predict_proba(dl2[classification_features])

    # This check is valid as long as we train on only two classes (gammas and protons)
    if probs.shape[1] > 2:
        raise ValueError("The classifier is predicting more than two classes, "
                         "the predicted probabilty to assign as gammaness is unclear."
                         "Please check training data")

    # gammaness is the prediction probability for the first class (0)
    dl2['gammaness'] = probs[:, 0]

    return dl2
<<<<<<< HEAD
=======



def get_source_dependent_parameters(data, config):

    """Get parameters dict for source-dependent analysis .

    Parameters:
    -----------
    data: Pandas DataFrame
    config: dictionnary containing configuration

    """

<<<<<<< HEAD
    is_simu = (data['mc_type'] >= 0).all() if 'mc_type' in data.columns else False
    
=======
    src_dep_params = pd.DataFrame(index=data.index)

    is_simu = 'mc_type' in data.columns

>>>>>>> b150ddde
    if is_simu:
        if (data['mc_type'] == 0).all():
            data_type = 'mc_gamma'
        else:
            data_type = 'mc_proton'
    else:
        data_type = 'real_data'

    expected_src_pos_x_m, expected_src_pos_y_m = get_expected_source_pos(data, data_type, config)

    # ON position
    src_dep_params_dict = {}
    src_dep_params = calc_source_dependent_parameters(data, expected_src_pos_x_m, expected_src_pos_y_m)
    src_dep_params_dict['on'] = src_dep_params

    if not is_simu:
        if config.get('observation_mode')=='wobble':
            for ioff in range(config.get('n_off_wobble')):
                off_angle = 2 * np.pi / (config['n_off_wobble'] + 1) * (ioff + 1)
            
                rotated_expected_src_pos_x_m = expected_src_pos_x_m  * np.cos(off_angle) - expected_src_pos_y_m * np.sin(off_angle)
                rotated_expected_src_pos_y_m = expected_src_pos_x_m  * np.sin(off_angle) + expected_src_pos_y_m * np.cos(off_angle)
                src_dep_params = calc_source_dependent_parameters(data, rotated_expected_src_pos_x_m, rotated_expected_src_pos_y_m)
                src_dep_params['off_angle'] = np.rad2deg(off_angle)
                src_dep_params_dict['off_{:03}'.format(round(np.rad2deg(off_angle)))] = src_dep_params

    return src_dep_params_dict


def calc_source_dependent_parameters(data, expected_src_pos_x_m, expected_src_pos_y_m):
    """Calculate source-dependent parameters with a given source position.

    Parameters:
    -----------
    data: Pandas DataFrame
    expected_src_pos_x_m: float
    expected_src_pos_y_m: float

    """
    src_dep_params = pd.DataFrame(index=data.index)

    src_dep_params['expected_src_x'] = expected_src_pos_x_m
    src_dep_params['expected_src_y'] = expected_src_pos_y_m

    src_dep_params['dist'] = np.sqrt((data['x'] - expected_src_pos_x_m)**2 + (data['y'] - expected_src_pos_y_m)**2)

    disp, miss = camera_to_shower_coordinates(
        expected_src_pos_x_m,
        expected_src_pos_y_m,
        data['x'],
        data['y'],
        data['psi']                                                                                                                                                                                                   )
    
    src_dep_params['time_gradient_from_source'] = data['time_gradient'] * np.sign(disp) * -1
    src_dep_params['skewness_from_source'] = data['skewness'] * np.sign(disp) * -1
<<<<<<< HEAD
=======

>>>>>>> b150ddde
    src_dep_params['alpha'] = np.rad2deg(np.arctan(np.abs(miss / disp)))

    return src_dep_params


def get_expected_source_pos(data, data_type, config):

    """Get expected source position for source-dependent analysis .

    Parameters:
    -----------
    data: Pandas DataFrame
    data_type: string ('mc_gamma','mc_proton','real_data')
    config: dictionnary containing configuration

    """

    #For gamma MC, expected source position is actual one for each event
    if data_type == 'mc_gamma':
        expected_src_pos_x_m = data['src_x'].values
        expected_src_pos_y_m = data['src_y'].values

    #For proton MC, nominal source position is one written in config file
    if data_type == 'mc_proton':
<<<<<<< HEAD
        focal_length = OpticsDescription.from_name('LST').equivalent_focal_length
=======

        focal_length = OpticsDescription.from_name('LST').equivalent_focal_length

>>>>>>> b150ddde
        expected_src_pos = utils.sky_to_camera(
            u.Quantity(data['mc_alt_tel'].values + config['mc_nominal_source_x_deg'], u.deg, copy=False),
            u.Quantity(data['mc_az_tel'].values + config['mc_nominal_source_y_deg'], u.deg, copy=False),
            focal_length,
            u.Quantity(data['mc_alt_tel'].values, u.deg, copy=False),
            u.Quantity(data['mc_az_tel'].values, u.deg, copy=False)
        )
<<<<<<< HEAD
        
        expected_src_pos_x_m = expected_src_pos.x.to_value(u.m)
        expected_src_pos_y_m = expected_src_pos.y.to_value(u.m)
=======

        expected_src_pos_x_m = expected_src_pos.x.to_value()
        expected_src_pos_y_m = expected_src_pos.y.to_value()
>>>>>>> b150ddde

    # For real data
    if data_type == 'real_data':
<<<<<<< HEAD
        # source is always at the ceter of camera for ON mode
        if config.get('observation_mode') == 'on':
            expected_src_pos_x_m = np.zeros(len(data))
            expected_src_pos_y_m = np.zeros(len(data))
        
        # compute source position in camera coordinate event by event for wobble mode
        if config.get('observation_mode') == 'wobble':

            if 'source_name' in config:
                source_coord  = SkyCoord.from_name(config.get('source_name'))
            else:
                source_coord  = SkyCoord(config.get('source_ra'), config.get('source_dec'), frame="icrs", unit="deg")
     
            focal_length = OpticsDescription.from_name('LST').equivalent_focal_length
            
            time = data['dragon_time']
            obstime = Time(time, scale='utc', format='unix')
            pointing_alt = u.Quantity(data['alt_tel'], u.rad, copy=False)
            pointing_az  = u.Quantity(data['az_tel'],  u.rad, copy=False)
            source_pos = utils.radec_to_camera(source_coord, obstime, pointing_alt, pointing_az, focal_length)

            expected_src_pos_x_m = source_pos.x.to_value(u.m)
            expected_src_pos_y_m = source_pos.y.to_value(u.m)
   
    return expected_src_pos_x_m, expected_src_pos_y_m 
>>>>>>> a8d06f9cf9bfa08771efb5c7001a51cd990eaa7f
=======
        expected_src_pos_x_m = np.zeros(len(data))
        expected_src_pos_y_m = np.zeros(len(data))

    return expected_src_pos_x_m, expected_src_pos_y_m
>>>>>>> b150ddde
<|MERGE_RESOLUTION|>--- conflicted
+++ resolved
@@ -455,10 +455,6 @@
     dl2['gammaness'] = probs[:, 0]
 
     return dl2
-<<<<<<< HEAD
-=======
-
-
 
 def get_source_dependent_parameters(data, config):
 
@@ -471,15 +467,8 @@
 
     """
 
-<<<<<<< HEAD
     is_simu = (data['mc_type'] >= 0).all() if 'mc_type' in data.columns else False
-    
-=======
-    src_dep_params = pd.DataFrame(index=data.index)
-
-    is_simu = 'mc_type' in data.columns
-
->>>>>>> b150ddde
+
     if is_simu:
         if (data['mc_type'] == 0).all():
             data_type = 'mc_gamma'
@@ -499,7 +488,7 @@
         if config.get('observation_mode')=='wobble':
             for ioff in range(config.get('n_off_wobble')):
                 off_angle = 2 * np.pi / (config['n_off_wobble'] + 1) * (ioff + 1)
-            
+
                 rotated_expected_src_pos_x_m = expected_src_pos_x_m  * np.cos(off_angle) - expected_src_pos_y_m * np.sin(off_angle)
                 rotated_expected_src_pos_y_m = expected_src_pos_x_m  * np.sin(off_angle) + expected_src_pos_y_m * np.cos(off_angle)
                 src_dep_params = calc_source_dependent_parameters(data, rotated_expected_src_pos_x_m, rotated_expected_src_pos_y_m)
@@ -532,13 +521,9 @@
         data['x'],
         data['y'],
         data['psi']                                                                                                                                                                                                   )
-    
+
     src_dep_params['time_gradient_from_source'] = data['time_gradient'] * np.sign(disp) * -1
     src_dep_params['skewness_from_source'] = data['skewness'] * np.sign(disp) * -1
-<<<<<<< HEAD
-=======
-
->>>>>>> b150ddde
     src_dep_params['alpha'] = np.rad2deg(np.arctan(np.abs(miss / disp)))
 
     return src_dep_params
@@ -563,13 +548,7 @@
 
     #For proton MC, nominal source position is one written in config file
     if data_type == 'mc_proton':
-<<<<<<< HEAD
         focal_length = OpticsDescription.from_name('LST').equivalent_focal_length
-=======
-
-        focal_length = OpticsDescription.from_name('LST').equivalent_focal_length
-
->>>>>>> b150ddde
         expected_src_pos = utils.sky_to_camera(
             u.Quantity(data['mc_alt_tel'].values + config['mc_nominal_source_x_deg'], u.deg, copy=False),
             u.Quantity(data['mc_az_tel'].values + config['mc_nominal_source_y_deg'], u.deg, copy=False),
@@ -577,24 +556,17 @@
             u.Quantity(data['mc_alt_tel'].values, u.deg, copy=False),
             u.Quantity(data['mc_az_tel'].values, u.deg, copy=False)
         )
-<<<<<<< HEAD
-        
+
         expected_src_pos_x_m = expected_src_pos.x.to_value(u.m)
         expected_src_pos_y_m = expected_src_pos.y.to_value(u.m)
-=======
-
-        expected_src_pos_x_m = expected_src_pos.x.to_value()
-        expected_src_pos_y_m = expected_src_pos.y.to_value()
->>>>>>> b150ddde
 
     # For real data
     if data_type == 'real_data':
-<<<<<<< HEAD
         # source is always at the ceter of camera for ON mode
         if config.get('observation_mode') == 'on':
             expected_src_pos_x_m = np.zeros(len(data))
             expected_src_pos_y_m = np.zeros(len(data))
-        
+
         # compute source position in camera coordinate event by event for wobble mode
         if config.get('observation_mode') == 'wobble':
 
@@ -602,9 +574,9 @@
                 source_coord  = SkyCoord.from_name(config.get('source_name'))
             else:
                 source_coord  = SkyCoord(config.get('source_ra'), config.get('source_dec'), frame="icrs", unit="deg")
-     
+
             focal_length = OpticsDescription.from_name('LST').equivalent_focal_length
-            
+
             time = data['dragon_time']
             obstime = Time(time, scale='utc', format='unix')
             pointing_alt = u.Quantity(data['alt_tel'], u.rad, copy=False)
@@ -613,12 +585,5 @@
 
             expected_src_pos_x_m = source_pos.x.to_value(u.m)
             expected_src_pos_y_m = source_pos.y.to_value(u.m)
-   
-    return expected_src_pos_x_m, expected_src_pos_y_m 
->>>>>>> a8d06f9cf9bfa08771efb5c7001a51cd990eaa7f
-=======
-        expected_src_pos_x_m = np.zeros(len(data))
-        expected_src_pos_y_m = np.zeros(len(data))
-
-    return expected_src_pos_x_m, expected_src_pos_y_m
->>>>>>> b150ddde
+
+    return expected_src_pos_x_m, expected_src_pos_y_m