--- conflicted
+++ resolved
@@ -207,18 +207,7 @@
     # of the LSTImageCleaner (e.g. after the TailcutsImageCleaner)
     if n_pixels > 0:
         dl1_container.n_islands = num_islands
-<<<<<<< HEAD
         # count surviving pixels after all the cleaning steps
-=======
-
-        if use_main_island:
-            n_pixels_on_island = np.bincount(island_labels)
-            n_pixels_on_island[0] = 0  # first island is no-island and should not be considered
-            max_island_label = np.argmax(n_pixels_on_island)
-            signal_pixels[island_labels != max_island_label] = False
-
-        # count surviving pixels
->>>>>>> 99faedad
         n_pixels = np.count_nonzero(signal_pixels)
         dl1_container.n_pixels = n_pixels
 
