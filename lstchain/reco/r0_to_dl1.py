--- conflicted
+++ resolved
@@ -233,14 +233,6 @@
 
         # all this will be cleaned up in a next PR related to the configuration files
 
-<<<<<<< HEAD
-        r1_dl1_calibrator = LSTCameraCalibrator(calibration_path=calibration_path,
-                                                time_calibration_path=time_calibration_path,
-                                                extractor_product=config['image_extractor'],
-                                                gain_threshold=Config(config).gain_selector_config['threshold'],
-                                                config=Config(config),
-                                                allowed_tels=[1],
-=======
         r1_dl1_calibrator = LSTCameraCalibrator(calibration_path = calibration_path,
                                                 time_calibration_path = time_calibration_path,
                                                 extractor_product = config['image_extractor'],
@@ -249,22 +241,11 @@
                                                 apply_charge_correction = Config(config).LSTCalibrationCalculator.apply_charge_correction,
                                                 config = Config(config),
                                                 allowed_tels = [1],
->>>>>>> cba04781
                                                 )
 
         # Pulse extractor for muon ring analysis. Same parameters (window_width and _shift) as the one for showers, but
         # using GlobalPeakWindowSum, since the signal for the rings is expected to be very isochronous
-<<<<<<< HEAD
-        r1_dl1_calibrator_for_muon_rings = LSTCameraCalibrator(calibration_path=calibration_path,
-                                                               time_calibration_path=time_calibration_path,
-                                                               extractor_product=config['image_extractor_for_muons'],
-                                                               gain_threshold=Config(config).gain_selector_config[
-                                                                   'threshold'],
-                                                               config=Config(
-                                                                   config['image_extractor_for_muons_config']),
-                                                               allowed_tels=[1],
-                                                               )
-=======
+
         r1_dl1_calibrator_for_muon_rings = LSTCameraCalibrator(calibration_path = calibration_path,
                                                                time_calibration_path = time_calibration_path,
                                                                extractor_product = config['image_extractor_for_muons'],
@@ -274,7 +255,6 @@
                                                                config = Config(config),
                                                                allowed_tels = [1],)
 
->>>>>>> cba04781
 
         # Component to process interleaved pedestal and flat-fields
         calib_config = Config(config[config['calibration_product']])
