--- conflicted
+++ resolved
@@ -92,13 +92,10 @@
     dl1_container.fill_event_info(calibrated_event)
     dl1_container.set_mc_core_distance(calibrated_event, telescope_id)
     # dl1_container.mc_type = utils.guess_type(infile)
-<<<<<<< HEAD
     dl1_container.set_timing_features(camera, image, peakpos, hillas)
     dl1_container.set_leakage(camera, image, signal_pixels)
     dl1_container.set_n_islands(camera, signal_pixels)
-=======
-    dl1_container.set_timing_features(camera, image, pulse_time, hillas)
->>>>>>> 2afa50f9
+
     dl1_container.set_source_camera_position(
         calibrated_event, telescope_id)
     dl1_container.set_disp(
