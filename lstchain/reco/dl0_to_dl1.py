--- conflicted
+++ resolved
@@ -23,19 +23,17 @@
 from eventio.simtel.simtelfile import SimTelFile
 import math
 from . import utils
-<<<<<<< HEAD
-from ..calib.camera import lst_calibration, gain_selection
-from ..io.lstcontainers import DL1ParametersContainer, ExtraMCInfo
-from ctapipe.image.extractor import NeighborPeakWindowSum
+from ..io.lstcontainers import ExtraMCInfo
+from ..calib.camera import lst_calibration, load_calibrator_from_config
+from ..io import DL1ParametersContainer, standard_config, replace_config
+
+
 import tables
 from functools import partial
-=======
-
-from ..calib.camera import lst_calibration, load_calibrator_from_config
-from ..io import DL1ParametersContainer, standard_config, replace_config
-
-
->>>>>>> 6e3d3dba
+
+
+
+
 
 __all__ = [
     'get_dl1',
@@ -142,7 +140,7 @@
 
     custom_calibration = config["custom_calibration"]
 
-    source = event_source(input_filename)
+    source = event_source(input_filename, back_seekable=True)
     source.allowed_tels = config["allowed_tels"]
     source.max_events = config["max_events"]
 
@@ -185,9 +183,6 @@
             extramc.obs_id = event.dl0.obs_id + ii
             writer.write("run_config", [extramc, event.mcheader])
 
-    source = event_source(input_filename)
-    source.allowed_tels = allowed_tels
-    source.max_events = max_events
 
     with HDF5TableWriter(
         filename=output_filename,
@@ -220,7 +215,7 @@
         for i, event in enumerate(source):
             if i % 100 == 0:
                 print(i)
-<<<<<<< HEAD
+
 
             event.dl0.prefix = ''
             event.mc.prefix = 'mc'
@@ -230,23 +225,16 @@
             writer.write(table_name="subarray/mc_shower", containers=[event.dl0, event.mc])
             writer.write(table_name="subarray/trigger", containers=[event.dl0, event.trig])
 
-            if not custom:
-=======
             if not custom_calibration:
->>>>>>> 6e3d3dba
                 cal(event)
 
             for ii, telescope_id in enumerate(event.r0.tels_with_data):
-<<<<<<< HEAD
 
                 tel = event.dl1.tel[telescope_id]
                 tel.prefix = ''  # don't really need one
                 tel_name = str(event.inst.subarray.tel[tel_id]).replace(":", "_")
 
-                if custom:
-=======
                 if custom_calibration:
->>>>>>> 6e3d3dba
                     lst_calibration(event, telescope_id)
 
                 try:
