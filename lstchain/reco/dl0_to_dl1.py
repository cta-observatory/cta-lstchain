"""This is a module for extracting data from simtelarray files and 
calculate image parameters of the events: Hillas parameters, timing 
parameters. They can be stored in HDF5 file. The option of saving the 
full camera image is also available.

Usage:

"import calib_dl0_to_dl1"

"""
import numpy as np
from ctapipe.image import hillas_parameters, tailcuts_clean
from ctapipe.io.eventsourcefactory import EventSourceFactory
from ctapipe.image.charge_extractors import LocalPeakIntegrator
from ctapipe.image import timing_parameters as time
from ctapipe.instrument import OpticsDescription
from ctapipe.utils import get_dataset_path
from ctapipe.calib import CameraCalibrator
from ctapipe.io import event_source
from ctapipe.io import HDF5TableWriter
from eventio.simtel.simtelfile import SimTelFile
import pandas as pd
import astropy.units as units
import h5py
import math 
from . import utils
from ..calib.calib import lst_calibration
from ..io.lstcontainers import DL1ParametersContainer

<<<<<<< HEAD


=======
>>>>>>> b03096e3
### PARAMETERS - TODO: use a yaml config file


allowed_tels = {1}  # select LST1 only
max_events = None  # limit the number of events to analyse in files - None if no limit

threshold = 4094

# Add option to use custom calibration

custom = False
cal = CameraCalibrator(r1_product='HESSIOR1Calibrator', extractor_product='NeighbourPeakIntegrator')

cleaning_method = tailcuts_clean
cleaning_parameters = {'boundary_thresh': 3,
                       'picture_thresh': 6,
                       'keep_isolated_pixels': False,
                       'min_number_picture_neighbors': 1
                       }

def get_dl1(calibrated_event, telescope_id):
    """
    Return a DL1ParametersContainer of extracted features from a calibrated event

    Parameters
    ----------
    event: ctapipe event container
    telescope_id:

    Returns
    -------
    DL1ParametersContainer
    """
    dl1_container = DL1ParametersContainer()

    tel = calibrated_event.inst.subarray.tels[telescope_id]
    dl1 = calibrated_event.dl1.tel[telescope_id]
    camera = tel.camera

    waveform = calibrated_event.r0.tel[telescope_id].waveform
    image = dl1.image
    peakpos = dl1.peakpos
    
<<<<<<< HEAD
    image,peakpos = gain_selection(waveform, image, peakpos, 
                                   camera.cam_id, threshold)
    
    signal_pixels = cleaning_method(camera, image,
=======
    image,peakpos = gain_selection(waveform,image,peakpos,
                                   camera.cam_id,threshold)
    
    signal_pixels = cleaning_method(camera,image,
>>>>>>> b03096e3
                                    **cleaning_parameters)
    image[~signal_pixels] = 0
        
    if image.sum() > 0:
        try:
            hillas = hillas_parameters(
                camera,
                image
            )
            ## Fill container ##
            dl1_container.fill_mc(calibrated_event)
            dl1_container.fill_hillas(hillas)
            dl1_container.fill_event_info(calibrated_event)
            dl1_container.set_mc_core_distance(calibrated_event, telescope_id)
            # dl1_container.mc_type = utils.guess_type(infile)
            dl1_container.set_timing_features(camera, image, peakpos, hillas)
            dl1_container.set_source_camera_position(calibrated_event, telescope_id)
            dl1_container.set_disp([dl1_container.src_x, dl1_container.src_y], hillas)
            return dl1_container

        except:
            print("Bad event")
            return None

    else:
        return None


def r0_to_dl1(input_filename=get_dataset_path('gamma_test_large.simtel.gz'), output_filename=None):
    """
    Chain r0 to dl1
    Save the extracted dl1 parameters in output_filename

    Parameters
    ----------
    input_filename: str - path to input file, default: `gamma_test_large.simtel.gz`
    output_filename: str - path to output file, default: `./` + basename(input_filename)

    Returns
    -------

    """
    import os
    output_filename = 'dl1_' + os.path.basename(input_filename).split('.')[0] + '.h5' if output_filename is None \
        else output_filename

    source = event_source(input_filename)
    source.allowed_tels = allowed_tels
    source.max_events = max_events

    with HDF5TableWriter(filename=output_filename, group_name='events', overwrite=True) as writer:

        for i, event in enumerate(source):
            if i%100==0: print(i)
            if not custom:
                cal.calibrate(event)

            # for telescope_id, dl1 in event.dl1.tel.items():
            for ii, telescope_id in enumerate(event.r0.tels_with_data):
                camera = event.inst.subarray.tel[telescope_id].camera  # Camera geometry
                if custom:
                    lst_calibration(event, telescope_id)

                dl1_container = get_dl1(event, telescope_id)
                if dl1_container is not None:
                    particle_name = utils.guess_type(input_filename)

                    # Some custom def
                    dl1_container.mc_type = utils.particle_number(particle_name)
                    dl1_container.hadroness = 1 if dl1_container.mc_type == 1 else 0
                    dl1_container.hadroness = dl1_container.mc_type
                    dl1_container.wl = dl1_container.width/dl1_container.length
                    dl1_container.mc_energy = np.log10(event.mc.energy.value * 1e3)  # Log10(Energy) in GeV
                    dl1_container.intensity = np.log10(dl1_container.intensity)
                    dl1_container.gps_time = event.trig.gps_time.value

                    foclen = event.inst.subarray.tel[telescope_id].optics.equivalent_focal_length
                    w = np.rad2deg(np.arctan2(dl1_container.width, foclen))
                    l = np.rad2deg(np.arctan2(dl1_container.length, foclen))
                    dl1_container.width = w.value
                    dl1_container.length = l.value
                    
                    if w>=0:
                        writer.write(camera.cam_id, [dl1_container])


    
def get_events(filename, storedata=False, test=False,
               concatenate=False, storeimg=False, outdir='./results/'):
    """
    Depreciated, use r0_to_dl1.

    Read a Simtelarray file, extract pixels charge, calculate image 
    parameters and timing parameters and store the result in an hdf5
    file. 
    
    Parameters:
    -----------
    filename: str
    Name of the simtelarray file.

    storedata: boolean
    True: store extracted data in a hdf5 file

    concatenate: boolean
    True: store the extracted data at the end of an existing file

    storeimg: boolean
    True: store also pixel data
    
    outdir: srt
    Output directory
    
    Returns:
    --------
    pandas DataFrame: output
    """
    from warnings import warn
    warn("Deprecated: use r0_to_dl1")

    #Particle type:
    particle_type = utils.guess_type(filename)
    
    #Create data frame where DL2 data will be stored:

    features = ['obs_id',
                'event_id',
                'mc_energy',
                'mc_alt',
                'mc_az',
                'mc_core_x',
                'mc_core_y',
                'mc_h_first_int',
                'mc_type',
                'gps_time',
                'width',
                'length',
                'wl',
                'phi',
                'psi',
                'r',
                'x',
                'y',
                'intensity',
                'skewness',
                'kurtosis',
                'mc_alt_tel',
                'mc_az_tel',
                'mc_core_distance',
                'mc_x_max',
                'time_gradient',
                'intercept',
                'src_x',
                'src_y',
                'disp_norm',
                'hadroness',
                ]
    
    output = pd.DataFrame(columns=features)

    #Read LST1 events:
    source = EventSourceFactory.produce(
        input_url=filename, 
        allowed_tels={1}) #Open Simtelarray file

    #Cleaning levels:
        
    level1 = {'LSTCam' : 6.}
    level2 = level1.copy()
    # We use as second cleaning level just half of the first cleaning level
    
    for key in level2:
        level2[key] *= 0.5
    
    
    log10pixelHGsignal = {}
    survived = {}

    imagedata = np.array([])
    
    for key in level1:

        log10pixelHGsignal[key] = []
        survived[key] = []
    i=0
    for event in source:
        if i%100==0:
            print("EVENT_ID: ", event.r0.event_id, "TELS: ",
                  event.r0.tels_with_data,
                  "MC Energy:", event.mc.energy )

        i=i+1

        ntels = len(event.r0.tels_with_data)

        
        if test==True and i > 1000:   # for quick tests
            break
        
        for ii, tel_id in enumerate(event.r0.tels_with_data):
            
            geom = event.inst.subarray.tel[tel_id].camera     #Camera geometry
            tel_coords = event.inst.subarray.tel_coords[
                event.inst.subarray.tel_indices[tel_id]
            ]
            
            data = event.r0.tel[tel_id].waveform
            
            ped = event.mc.tel[tel_id].pedestal    # the pedestal is the 
            #average (for pedestal events) of the *sum* of all samples,
            #from sim_telarray

            nsamples = data.shape[2]  # total number of samples
            
            # Subtract pedestal baseline. atleast_3d converts 2D to 3D matrix
            
            pedcorrectedsamples = data - np.atleast_3d(ped)/nsamples    
            
            integrator = LocalPeakIntegrator(None, None)
            integration, peakpos, window = integrator.extract_charge(
                pedcorrectedsamples) # these are 2D matrices num_gains * num_pixels
            
            chan = 0  # high gain used for now...
            signals = integration[chan].astype(float)

            dc2pe = event.mc.tel[tel_id].dc_to_pe   # numgains * numpixels
            signals *= dc2pe[chan]

            # Add all individual pixel signals to the numpy array of the
            # corresponding camera inside the log10pixelsignal dictionary
            
            log10pixelHGsignal[str(geom)].extend(np.log10(signals))  
            
            # Apply image cleaning
        
            cleanmask = tailcuts_clean(geom, signals, 
                                       picture_thresh=level1[str(geom)],
                                       boundary_thresh=level2[str(geom)], 
                                       keep_isolated_pixels=False, 
                                       min_number_picture_neighbors=1)
           
            survived[str(geom)].extend(cleanmask)  
           
            clean = signals.copy()
            clean[~cleanmask] = 0.0   # set to 0 pixels which did not 
            # survive cleaning
            
            if np.max(clean) < 1.e-6:  # skip images with no pixels
                continue
                
            # Calculate image parameters
        
            hillas = hillas_parameters(geom, clean)  
            foclen = event.inst.subarray.tel[tel_id].optics.equivalent_focal_length

            w = np.rad2deg(np.arctan2(hillas.width, foclen))
            l = np.rad2deg(np.arctan2(hillas.length, foclen))

            #Calculate Timing parameters
        
            peak_time = units.Quantity(peakpos[chan])*units.Unit("ns")
            timepars = time.timing_parameters(geom,clean,peak_time,hillas)
            
            if w >= 0:
                if storeimg==True:
                    if imagedata.size == 0:
                        imagedata = clean
                    else:
                        imagedata = np.vstack([imagedata,clean]) #Pixel content
                
                #Hillas parameters
                width = w.value
                length = l.value
                phi = hillas.phi.value
                psi = hillas.psi.value
                r = hillas.r.value
                x = hillas.x.value
                y = hillas.y.value
                intensity = np.log10(hillas.intensity)
                skewness = hillas.skewness
                kurtosis = hillas.kurtosis
                
                #MC data:
                obs_id = event.r0.obs_id
                event_id = event.r0.event_id

                mc_energy = np.log10(event.mc.energy.value*1e3) #Log10(Energy) in GeV
                mc_alt = event.mc.alt.value
                mc_az = event.mc.az.value
                mc_core_x = event.mc.core_x.value
                mc_core_y = event.mc.core_y.value
                mc_h_first_int = event.mc.h_first_int.value
                mc_type = event.mc.shower_primary_id
                mc_az_tel = event.mcheader.run_array_direction[0].value
                mc_alt_tel = event.mcheader.run_array_direction[1].value
                mc_x_max = event.mc.x_max.value
                gps_time = event.trig.gps_time.value

                #Calculate mc_core_distance parameters

                mc_core_distance = np.sqrt((
                    tel_coords.x.value-event.mc.core_x.value)**2
                    +(tel_coords.y.value-event.mc.core_y.value)**2)
                
                #Timing parameters

                time_gradient = timepars['slope'].value
                intercept = timepars['intercept']

                #Calculate disp_ and Source position in camera coordinates
                
                tel = OpticsDescription.from_name('LST') #Telescope description
                focal_length = tel.equivalent_focal_length.value
                sourcepos = utils.cal_cam_source_pos(mc_alt,mc_az,
                                                              mc_alt_tel,mc_az_tel,
                                                              focal_length) 
                src_x = sourcepos[0]
                src_y = sourcepos[1]
                disp = utils.disp_norm(sourcepos[0], sourcepos[1], x, y)
                
                hadroness = 0
                if particle_type=='proton':
                    hadroness = 1

                eventdf = pd.DataFrame([[obs_id, event_id, mc_energy, mc_alt, mc_az,
                                         mc_core_x, mc_core_y, mc_h_first_int, mc_type,
                                         gps_time, width, length, width / length, phi,
                                         psi, r, x, y, intensity, skewness, kurtosis,
                                         mc_alt_tel, mc_az_tel, mc_core_distance, mc_x_max,
                                         time_gradient, intercept, src_x, src_y,
                                         disp, hadroness]],
                                       columns=features)
                
                output = output.append(eventdf,
                                       ignore_index=True)

    outfile = outdir + particle_type + '_events.hdf5'
    
    if storedata==True:
        if (concatenate==False or 
            (concatenate==True and 
             np.DataSource().exists(outfile)==False)):
            output.to_hdf(outfile,
                          key=particle_type+"_events",mode="w")
            if storeimg==True:
                f = h5py.File(outfile,'r+')
                f.create_dataset('images',data=imagedata)
                f.close()
        else:
            if storeimg==True:
                f = h5py.File(outfile,'r')
                images = f['images']
                del f['images']
                images = np.vstack([images,imagedata])
                f.close()
                saved = pd.read_hdf(outfile,key=particle_type+'_events')
                output = saved.append(output,ignore_index=True)
                output.to_hdf(outfile,key=particle_type+"_events",mode="w")
                f = h5py.File(outfile,'r+')
                f.create_dataset('images',data=images)
                f.close()
            else:
                saved = pd.read_hdf(outfile,key=particle_type+'_events')
                output = saved.append(output,ignore_index=True)
                output.to_hdf(outfile,key=particle_type+"_events",mode="w")
    del source
    return output

def get_spectral_w_pars(filename):
    """
    Return parameters required to calculate spectral weighting of an event

    Parameters
    ----------
    filename: string, simtelarray file
    
    Returns
    -------
    array of parameters
    """
    
    particle = utils.guess_type(filename)

    source = SimTelFile(filename)

    emin,emax = source.mc_run_headers[0]['E_range']*1e3 #GeV
    spectral_index = source.mc_run_headers[0]['spectral_index']
    num_showers = source.mc_run_headers[0]['num_showers']
    num_use = source.mc_run_headers[0]['num_use']
    Simulated_Events = num_showers * num_use
    Max_impact = source.mc_run_headers[0]['core_range'][1]*1e2 #cm
    Area_sim = np.pi * math.pow(Max_impact,2)
    cone = source.mc_run_headers[0]['viewcone'][1]

    cone = cone * np.pi/180
    if(cone == 0):
        Omega = 1
    else:
        Omega = 2*np.pi*(1-np.cos(cone))

    if particle=='proton':        
        K_w = 9.6e-11 # GeV^-1 cm^-2 s^-1
        index_w = -2.7
        E0 = 1000. # GeV
    if particle=='gamma':
        K_w = 2.83e-11 # GeV^-1 cm^-2 s^-1
        index_w = -2.62
        E0 = 1000. # GeV
        
    K = Simulated_Events*(1+spectral_index)/(emax**(1+spectral_index)-emin**(1+spectral_index))
    Int_e1_e2 = K*E0**spectral_index
    N_ = Int_e1_e2*(emax**(index_w+1)-emin**(index_w+1))/(E0**index_w)/(index_w+1)
    R = K_w*Area_sim*Omega*(emax**(index_w+1)-emin**(index_w+1))/(E0**index_w)/(index_w+1)

    return E0,spectral_index,index_w,R,N_
    
def get_spectral_w(w_pars,energy):
    """
    Return spectral weight of an event

    Parameters
    ----------
    w_pars: parameters obtained with get_spectral_w_pars() function
    energy: energy of the event in GeV

    Returns
    -------
    float w
    """
    
    E0 = w_pars[0]
    index = w_pars[1]
    index_w = w_pars[2]
    R = w_pars[3]
    N_ = w_pars[4]

    w = ((energy/E0)**(index_w-index))*R/N_
    
    return w<|MERGE_RESOLUTION|>--- conflicted
+++ resolved
@@ -27,11 +27,6 @@
 from ..calib.calib import lst_calibration
 from ..io.lstcontainers import DL1ParametersContainer
 
-<<<<<<< HEAD
-
-
-=======
->>>>>>> b03096e3
 ### PARAMETERS - TODO: use a yaml config file
 
 
@@ -75,17 +70,10 @@
     image = dl1.image
     peakpos = dl1.peakpos
     
-<<<<<<< HEAD
     image,peakpos = gain_selection(waveform, image, peakpos, 
                                    camera.cam_id, threshold)
     
-    signal_pixels = cleaning_method(camera, image,
-=======
-    image,peakpos = gain_selection(waveform,image,peakpos,
-                                   camera.cam_id,threshold)
-    
-    signal_pixels = cleaning_method(camera,image,
->>>>>>> b03096e3
+    signal_pixels = cleaning_method(camera, image, 
                                     **cleaning_parameters)
     image[~signal_pixels] = 0
         
