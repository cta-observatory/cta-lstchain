import os
<<<<<<< HEAD
from pathlib import Path

=======
import pandas as pd

from tables import open_file
from lstchain.io.io import (
    dl1_params_lstcam_key,
    dl1_images_lstcam_key,
    dl2_params_lstcam_key,
    dl1_params_src_dep_lstcam_key
    )
from lstchain.io import (
    write_dl2_dataframe,
    get_dataset_keys
)


from lstchain.reco.utils import filter_events
>>>>>>> b150ddde
import astropy.units as u
import numpy as np
import pandas as pd
import pytest
import tables

from lstchain.io import standard_config
from lstchain.io.io import dl1_params_lstcam_key, dl2_params_lstcam_key, dl1_images_lstcam_key
from lstchain.reco.utils import filter_events


test_data = Path(os.getenv('LSTCHAIN_TEST_DATA', 'test_data'))
test_r0_path = test_data / 'real/R0/20200218/LST-1.1.Run02008.0000_first50.fits.fz'
test_r0_path2 = test_data / 'real/R0/20200218/LST-1.1.Run02008.0100_first50.fits.fz'
test_calib_path = test_data / 'real/calibration/20200218/v05/calibration.Run2006.0000.hdf5'
test_drs4_pedestal_path = test_data / 'real/calibration/20200218/v05/drs4_pedestal.Run2005.0000.fits'
test_time_calib_path = test_data / 'real/calibration/20200218/v05/time_calibration.Run2006.0000.hdf5'
test_drive_report = test_data / 'real/monitoring/DrivePositioning/drive_log_20200218.txt'


def test_import_calib():
    from lstchain import calib


def test_import_reco():
    from lstchain import reco


def test_import_visualization():
    from lstchain import visualization


def test_import_lstio():
    from lstchain import io


@pytest.mark.run(order=1)
def test_r0_to_dl1(tmp_path, mc_gamma_testfile):
    from lstchain.reco.r0_to_dl1 import r0_to_dl1
    infile = mc_gamma_testfile
    r0_to_dl1(infile, custom_config=standard_config, output_filename=tmp_path / "dl1_gamma.h5")


@pytest.mark.private_data
def test_r0_to_dl1_observed(tmp_path):
    from lstchain.reco.r0_to_dl1 import r0_to_dl1

    output_path = tmp_path / ('dl1_' + test_r0_path.stem + '.h5')
    r0_to_dl1(
        test_r0_path,
        output_filename=output_path,
        custom_config=standard_config,
        pedestal_path=test_drs4_pedestal_path,
        calibration_path=test_calib_path,
        time_calibration_path=test_time_calib_path,
        pointing_file_path=test_drive_report,
        ucts_t0_dragon=None,
        dragon_counter0=None,
        ucts_t0_tib=None,
        tib_counter0=None,
    )

    with tables.open_file(output_path, 'r') as f:
        images_table = f.root[dl1_images_lstcam_key]
        params_table = f.root[dl1_params_lstcam_key]
        assert 'image' in images_table.colnames
        assert 'peak_time' in images_table.colnames
        assert 'tel_id' in images_table.colnames
        assert 'obs_id' in images_table.colnames
        assert 'event_id' in images_table.colnames
        assert 'tel_id' in params_table.colnames
        assert 'event_id' in params_table.colnames
        assert 'obs_id' in params_table.colnames


@pytest.mark.private_data
def test_r0_available():
    assert test_r0_path.is_file()
    assert test_r0_path2.is_file()


@pytest.mark.run(after='test_r0_to_dl1')
def test_content_dl1(simulated_dl1_file):
    # test presence of images and parameters
    with tables.open_file(simulated_dl1_file, 'r') as f:
        images_table = f.root[dl1_images_lstcam_key]
        params_table = f.root[dl1_params_lstcam_key]
        assert 'image' in images_table.colnames
        assert 'peak_time' in images_table.colnames
        assert 'tel_id' in images_table.colnames
        assert 'obs_id' in images_table.colnames
        assert 'event_id' in images_table.colnames
        assert 'tel_id' in params_table.colnames
        assert 'event_id' in params_table.colnames
        assert 'obs_id' in params_table.colnames


def test_get_source_dependent_parameters(simulated_dl1_file):
    from lstchain.reco.dl1_to_dl2 import get_source_dependent_parameters

    dl1_params = pd.read_hdf(simulated_dl1_file, key=dl1_params_lstcam_key)
    src_dep_df = get_source_dependent_parameters(dl1_params, standard_config)


@pytest.mark.run(order=2)
def test_build_models(simulated_dl1_file, rf_models):
    from lstchain.reco.dl1_to_dl2 import build_models
    infile = simulated_dl1_file

    reg_energy, reg_disp, cls_gh = build_models(
        infile,
        infile,
        custom_config=standard_config,
        save_models=False
    )

    import joblib

    joblib.dump(reg_energy, rf_models["energy"])
    joblib.dump(reg_disp, rf_models["disp"])
    joblib.dump(cls_gh, rf_models["gh_sep"])


@pytest.mark.run(order=3)
def test_apply_models(simulated_dl1_file, simulated_dl2_file, rf_models):
    from lstchain.reco.dl1_to_dl2 import apply_models
    import joblib

    dl1 = pd.read_hdf(simulated_dl1_file, key=dl1_params_lstcam_key)
    dl1 = filter_events(
        dl1,
        filters=standard_config["events_filters"],
        finite_params=standard_config['regression_features'] + standard_config['classification_features']
    )

    reg_energy = joblib.load(rf_models["energy"])
    reg_disp = joblib.load(rf_models["disp"])
    reg_cls_gh = joblib.load(rf_models["gh_sep"])

<<<<<<< HEAD
    dl2 = apply_models(dl1, reg_cls_gh, reg_energy, reg_disp, custom_config=standard_config)
    dl2.to_hdf(simulated_dl2_file, key=dl2_params_lstcam_key)
=======

    dl2 = apply_models(dl1, reg_cls_gh, reg_energy, reg_disp, custom_config=custom_config)

    dl1_keys = get_dataset_keys(dl1_file)
    if dl1_images_lstcam_key in dl1_keys:
        dl1_keys.remove(dl1_images_lstcam_key)
    if dl1_params_lstcam_key in dl1_keys:
        dl1_keys.remove(dl1_params_lstcam_key)

    if dl1_params_src_dep_lstcam_key in dl1_keys:
        dl1_keys.remove(dl1_params_src_dep_lstcam_key)

    with open_file(dl1_file, 'r') as h5in:
        with open_file(dl2_file, 'a') as h5out:

            # Write the selected DL1 info
            for k in dl1_keys:
                if not k.startswith('/'):
                    k = '/' + k

                path, name = k.rsplit('/', 1)
                if path not in h5out:
                    grouppath, groupname = path.rsplit('/', 1)
                    g = h5out.create_group(
                        grouppath, groupname, createparents=True
                        )
                else:
                    g = h5out.get_node(path)

                h5in.copy_node(k, g, overwrite=True)

    write_dl2_dataframe(dl2, dl2_file)
    #dl2.to_hdf(dl2_file, key=dl2_params_lstcam_key)

>>>>>>> b150ddde


<<<<<<< HEAD
@pytest.fixture(scope="session")
def fake_dl2_proton_file(temp_dir_simulated_files, simulated_dl2_file):
=======
def produce_fake_dl2_proton_file(dl1_file, dl2_file):
>>>>>>> b150ddde
    """
    Produce a fake dl2 proton file by copying the dl2 gamma test file
    and changing mc_type.
    """
    dl2_proton_file = temp_dir_simulated_files / 'dl2_fake_proton.simtel.h5'
    events = pd.read_hdf(simulated_dl2_file, key=dl2_params_lstcam_key)
    events.mc_type = 101
<<<<<<< HEAD
    events.to_hdf(dl2_proton_file, key=dl2_params_lstcam_key)
    return dl2_proton_file


def test_sensitivity():
    from lstchain.mc.sensitivity import sensitivity_gamma_efficiency
=======
    #events.to_hdf(fake_dl2_proton_file, key=dl2_params_lstcam_key)

    dl1_keys = get_dataset_keys(dl1_file)
    if dl1_images_lstcam_key in dl1_keys:
        dl1_keys.remove(dl1_images_lstcam_key)
    if dl1_params_lstcam_key in dl1_keys:
        dl1_keys.remove(dl1_params_lstcam_key)

    if dl1_params_src_dep_lstcam_key in dl1_keys:
        dl1_keys.remove(dl1_params_src_dep_lstcam_key)

    with open_file(dl1_file, 'r') as h5in:
        with open_file(fake_dl2_proton_file, 'a') as h5out:

            # Write the selected DL1 info
            for k in dl1_keys:
                if not k.startswith('/'):
                    k = '/' + k

                path = k.rsplit('/', 1)[0]
                if path not in h5out:
                    grouppath, groupname = path.rsplit('/', 1)
                    g = h5out.create_group(
                        grouppath, groupname, createparents=True
                        )
                else:
                    g = h5out.get_node(path)

                h5in.copy_node(k, g, overwrite=True)

    write_dl2_dataframe(events, fake_dl2_proton_file)

@pytest.mark.run(after='produce_fake_dl2_proton_file')
def test_sensitivity():
    from lstchain.mc.sensitivity import sensitivity_gamma_efficiency

    produce_fake_dl2_proton_file(dl1_file, dl2_file)
>>>>>>> b150ddde
    geff_gammaness = 0.9
    geff_theta2 = 0.8
    eb = 10  # Number of energy bins
    obstime = 50 * 3600 * u.s
    noff = 2

<<<<<<< HEAD
    sensitivity_gamma_efficiency(simulated_dl2_file,
                                 dl2_proton_file,
=======
    sensitivity_gamma_efficiency(dl2_file,
                                 fake_dl2_proton_file,
>>>>>>> b150ddde
                                 1, 1,
                                 eb,
                                 geff_gammaness,
                                 geff_theta2,
                                 noff,
                                 obstime)
<<<<<<< HEAD
=======
@pytest.mark.last
def test_clean_test_files():
    """
    Function to clean the test files created by the previous test
    """
    import shutil
    shutil.rmtree(test_dir)

>>>>>>> b150ddde

def test_disp_vector():
    from lstchain.reco.disp import disp_vector
    dx = np.cos(np.pi/3 * np.ones(3))
    dy = np.sin(np.pi/3 * np.ones(3))
    disp_angle = np.pi/3 * np.ones(3)
    disp_norm = np.ones(3)
    disp_sign = np.ones(3)
    disp_dx, disp_dy = disp_vector(disp_norm, disp_angle, disp_sign)
    np.testing.assert_array_equal([dx, dy], [disp_dx, disp_dy])


def test_disp_to_pos():
    from lstchain.reco.disp import disp_to_pos

    x = np.random.rand(3)
    y = np.random.rand(3)
    cog_x = np.random.rand(3)
    cog_y = np.random.rand(3)
    X, Y = disp_to_pos(x, y, cog_x, cog_y)
    np.testing.assert_array_equal([X, Y], [x+cog_x, y+cog_y])


def test_change_frame_camera_sky():
    from lstchain.reco.utils import sky_to_camera, camera_to_altaz
    import astropy.units as u
    x = np.random.rand(1) * u.m
    y = np.random.rand(1) * u.m
    focal_length = 5 * u.m
    pointing_alt = np.pi/3. * u.rad
    pointing_az = 0. * u.rad

    sky_pos = camera_to_altaz(x, y, focal_length, pointing_alt, pointing_az)
    cam_pos = sky_to_camera(sky_pos.alt, sky_pos.az, focal_length, pointing_alt, pointing_az)
    np.testing.assert_almost_equal([x, y], [cam_pos.x, cam_pos.y], decimal=4)


def test_polar_cartesian():
    from lstchain.reco.utils import polar_to_cartesian, cartesian_to_polar

    X = [-0.5, 0.5]
    Y = [-0.5, 0.5]
    for x in X:
        for y in Y:
            p = cartesian_to_polar(x, y)
            np.testing.assert_almost_equal((x, y), polar_to_cartesian(*p))


def test_version_not_unknown():
    """
    Test that lstchain.__version__ is not unknown
    """
    import lstchain
    assert lstchain.__version__ != 'unknown'<|MERGE_RESOLUTION|>--- conflicted
+++ resolved
@@ -1,25 +1,5 @@
 import os
-<<<<<<< HEAD
 from pathlib import Path
-
-=======
-import pandas as pd
-
-from tables import open_file
-from lstchain.io.io import (
-    dl1_params_lstcam_key,
-    dl1_images_lstcam_key,
-    dl2_params_lstcam_key,
-    dl1_params_src_dep_lstcam_key
-    )
-from lstchain.io import (
-    write_dl2_dataframe,
-    get_dataset_keys
-)
-
-
-from lstchain.reco.utils import filter_events
->>>>>>> b150ddde
 import astropy.units as u
 import numpy as np
 import pandas as pd
@@ -138,6 +118,7 @@
 
     import joblib
 
+
     joblib.dump(reg_energy, rf_models["energy"])
     joblib.dump(reg_disp, rf_models["disp"])
     joblib.dump(cls_gh, rf_models["gh_sep"])
@@ -159,53 +140,12 @@
     reg_disp = joblib.load(rf_models["disp"])
     reg_cls_gh = joblib.load(rf_models["gh_sep"])
 
-<<<<<<< HEAD
     dl2 = apply_models(dl1, reg_cls_gh, reg_energy, reg_disp, custom_config=standard_config)
     dl2.to_hdf(simulated_dl2_file, key=dl2_params_lstcam_key)
-=======
-
-    dl2 = apply_models(dl1, reg_cls_gh, reg_energy, reg_disp, custom_config=custom_config)
-
-    dl1_keys = get_dataset_keys(dl1_file)
-    if dl1_images_lstcam_key in dl1_keys:
-        dl1_keys.remove(dl1_images_lstcam_key)
-    if dl1_params_lstcam_key in dl1_keys:
-        dl1_keys.remove(dl1_params_lstcam_key)
-
-    if dl1_params_src_dep_lstcam_key in dl1_keys:
-        dl1_keys.remove(dl1_params_src_dep_lstcam_key)
-
-    with open_file(dl1_file, 'r') as h5in:
-        with open_file(dl2_file, 'a') as h5out:
-
-            # Write the selected DL1 info
-            for k in dl1_keys:
-                if not k.startswith('/'):
-                    k = '/' + k
-
-                path, name = k.rsplit('/', 1)
-                if path not in h5out:
-                    grouppath, groupname = path.rsplit('/', 1)
-                    g = h5out.create_group(
-                        grouppath, groupname, createparents=True
-                        )
-                else:
-                    g = h5out.get_node(path)
-
-                h5in.copy_node(k, g, overwrite=True)
-
-    write_dl2_dataframe(dl2, dl2_file)
-    #dl2.to_hdf(dl2_file, key=dl2_params_lstcam_key)
-
->>>>>>> b150ddde
-
-
-<<<<<<< HEAD
+
+
 @pytest.fixture(scope="session")
 def fake_dl2_proton_file(temp_dir_simulated_files, simulated_dl2_file):
-=======
-def produce_fake_dl2_proton_file(dl1_file, dl2_file):
->>>>>>> b150ddde
     """
     Produce a fake dl2 proton file by copying the dl2 gamma test file
     and changing mc_type.
@@ -213,82 +153,26 @@
     dl2_proton_file = temp_dir_simulated_files / 'dl2_fake_proton.simtel.h5'
     events = pd.read_hdf(simulated_dl2_file, key=dl2_params_lstcam_key)
     events.mc_type = 101
-<<<<<<< HEAD
     events.to_hdf(dl2_proton_file, key=dl2_params_lstcam_key)
     return dl2_proton_file
 
 
 def test_sensitivity():
     from lstchain.mc.sensitivity import sensitivity_gamma_efficiency
-=======
-    #events.to_hdf(fake_dl2_proton_file, key=dl2_params_lstcam_key)
-
-    dl1_keys = get_dataset_keys(dl1_file)
-    if dl1_images_lstcam_key in dl1_keys:
-        dl1_keys.remove(dl1_images_lstcam_key)
-    if dl1_params_lstcam_key in dl1_keys:
-        dl1_keys.remove(dl1_params_lstcam_key)
-
-    if dl1_params_src_dep_lstcam_key in dl1_keys:
-        dl1_keys.remove(dl1_params_src_dep_lstcam_key)
-
-    with open_file(dl1_file, 'r') as h5in:
-        with open_file(fake_dl2_proton_file, 'a') as h5out:
-
-            # Write the selected DL1 info
-            for k in dl1_keys:
-                if not k.startswith('/'):
-                    k = '/' + k
-
-                path = k.rsplit('/', 1)[0]
-                if path not in h5out:
-                    grouppath, groupname = path.rsplit('/', 1)
-                    g = h5out.create_group(
-                        grouppath, groupname, createparents=True
-                        )
-                else:
-                    g = h5out.get_node(path)
-
-                h5in.copy_node(k, g, overwrite=True)
-
-    write_dl2_dataframe(events, fake_dl2_proton_file)
-
-@pytest.mark.run(after='produce_fake_dl2_proton_file')
-def test_sensitivity():
-    from lstchain.mc.sensitivity import sensitivity_gamma_efficiency
-
-    produce_fake_dl2_proton_file(dl1_file, dl2_file)
->>>>>>> b150ddde
     geff_gammaness = 0.9
     geff_theta2 = 0.8
     eb = 10  # Number of energy bins
     obstime = 50 * 3600 * u.s
     noff = 2
 
-<<<<<<< HEAD
     sensitivity_gamma_efficiency(simulated_dl2_file,
                                  dl2_proton_file,
-=======
-    sensitivity_gamma_efficiency(dl2_file,
-                                 fake_dl2_proton_file,
->>>>>>> b150ddde
                                  1, 1,
                                  eb,
                                  geff_gammaness,
                                  geff_theta2,
                                  noff,
                                  obstime)
-<<<<<<< HEAD
-=======
-@pytest.mark.last
-def test_clean_test_files():
-    """
-    Function to clean the test files created by the previous test
-    """
-    import shutil
-    shutil.rmtree(test_dir)
-
->>>>>>> b150ddde
 
 def test_disp_vector():
     from lstchain.reco.disp import disp_vector
