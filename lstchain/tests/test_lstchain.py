from ctapipe.utils import get_dataset_path
import numpy as np
import pytest
import os
import pandas as pd
<<<<<<< HEAD
from tables import open_file
from lstchain.io.io import (
    dl1_params_lstcam_key,
    dl1_images_lstcam_key,
    dl2_params_lstcam_key,
    dl1_params_src_dep_lstcam_key
    )
from lstchain.io import (
    write_dl2_dataframe,
    get_dataset_keys
)
=======
from lstchain.io.io import dl1_params_lstcam_key, dl2_params_lstcam_key, dl1_images_lstcam_key
from lstchain.io import standard_config
>>>>>>> d234471e
from lstchain.reco.utils import filter_events
import astropy.units as u
import tables

test_dir = 'testfiles'

os.makedirs(test_dir, exist_ok=True)

mc_gamma_testfile = get_dataset_path('gamma_test_large.simtel.gz')
dl1_file = os.path.join(test_dir, 'dl1_gamma_test_large.h5')
dl2_file = os.path.join(test_dir, 'dl2_gamma_test_large.h5')
fake_dl2_proton_file = os.path.join(test_dir, 'dl2_fake_proton.simtel.h5')
fake_dl1_proton_file = os.path.join(test_dir, 'dl1_fake_proton.simtel.h5')
file_model_energy = os.path.join(test_dir, 'reg_energy.sav')
file_model_disp = os.path.join(test_dir, 'reg_disp_vector.sav')
file_model_gh_sep = os.path.join(test_dir, 'cls_gh.sav')


def test_import_calib():
    from lstchain import calib

def test_import_reco():
    from lstchain import reco

def test_import_visualization():
    from lstchain import visualization

def test_import_lstio():
    from lstchain import io

@pytest.mark.run(order=1)
def test_r0_to_dl1():
    from lstchain.reco.r0_to_dl1 import r0_to_dl1
    infile = mc_gamma_testfile
    r0_to_dl1(infile, custom_config=standard_config, output_filename=dl1_file)

@pytest.mark.run(after='test_r0_to_dl1')
def test_content_dl1():
    # test presence of images and parameters
    with tables.open_file(dl1_file) as f:
        images_table = f.root[dl1_images_lstcam_key]
        params_table = f.root[dl1_params_lstcam_key]
        assert 'image' in images_table.colnames
        assert 'peak_time' in images_table.colnames
        assert 'tel_id' in images_table.colnames
        assert 'obs_id' in images_table.colnames
        assert 'event_id' in images_table.colnames
        assert 'tel_id' in params_table.colnames
        assert 'event_id' in params_table.colnames
        assert 'obs_id' in params_table.colnames

def test_get_source_dependent_parameters():
    from lstchain.reco.dl1_to_dl2 import get_source_dependent_parameters

    dl1_params = pd.read_hdf(dl1_file, key=dl1_params_lstcam_key)
    src_dep_df = get_source_dependent_parameters(dl1_params, standard_config)

@pytest.mark.run(order=2)
def test_build_models():
    from lstchain.reco.dl1_to_dl2 import build_models
    infile = dl1_file

    reg_energy, reg_disp, cls_gh = build_models(infile, infile, custom_config=standard_config, save_models=False)

    import joblib
    joblib.dump(reg_energy, file_model_energy)
    joblib.dump(reg_disp, file_model_disp)
    joblib.dump(cls_gh, file_model_gh_sep)


@pytest.mark.run(order=3)
def test_apply_models():
    from lstchain.reco.dl1_to_dl2 import apply_models
    import joblib

    dl1 = pd.read_hdf(dl1_file, key=dl1_params_lstcam_key)
    dl1 = filter_events(dl1,
                        filters=standard_config["events_filters"],
                        finite_params=standard_config['regression_features'] + standard_config['classification_features'],
                        )

    reg_energy = joblib.load(file_model_energy)
    reg_disp = joblib.load(file_model_disp)
    reg_cls_gh = joblib.load(file_model_gh_sep)


<<<<<<< HEAD
    dl2 = apply_models(dl1, reg_cls_gh, reg_energy, reg_disp, custom_config=custom_config)

    dl1_keys = get_dataset_keys(dl1_file)
    if dl1_images_lstcam_key in dl1_keys:
        dl1_keys.remove(dl1_images_lstcam_key)
    if dl1_params_lstcam_key in dl1_keys:
        dl1_keys.remove(dl1_params_lstcam_key)

    if dl1_params_src_dep_lstcam_key in dl1_keys:
        dl1_keys.remove(dl1_params_src_dep_lstcam_key)

    with open_file(dl1_file, 'r') as h5in:
        with open_file(dl2_file, 'a') as h5out:

            # Write the selected DL1 info
            for k in dl1_keys:
                if not k.startswith('/'):
                    k = '/' + k

                path, name = k.rsplit('/', 1)
                if path not in h5out:
                    grouppath, groupname = path.rsplit('/', 1)
                    g = h5out.create_group(
                        grouppath, groupname, createparents=True
                        )
                else:
                    g = h5out.get_node(path)

                h5in.copy_node(k, g, overwrite=True)

    write_dl2_dataframe(dl2, dl2_file)
    #dl2.to_hdf(dl2_file, key=dl2_params_lstcam_key)
=======
    dl2 = apply_models(dl1, reg_cls_gh, reg_energy, reg_disp, custom_config=standard_config)
    dl2.to_hdf(dl2_file, key=dl2_params_lstcam_key)
>>>>>>> d234471e

def produce_fake_dl1_proton_file(dl1_file):
    """
    Produce a fake dl1 proton file by copying the dl2 gamma test file
    and changing mc_type
    """
    events = pd.read_hdf(dl1_file, key=dl1_params_lstcam_key)
    events.mc_type = 101
    events.to_hdf(fake_dl1_proton_file, key=dl1_params_lstcam_key)

def produce_fake_dl2_proton_file(dl1_file, dl2_file):
    """
    Produce a fake dl2 proton file by copying the dl2 gamma test file
    and changing mc_type
    """
    events = pd.read_hdf(dl2_file, key=dl2_params_lstcam_key)
    events.mc_type = 101
    #events.to_hdf(fake_dl2_proton_file, key=dl2_params_lstcam_key)

    dl1_keys = get_dataset_keys(dl1_file)
    if dl1_images_lstcam_key in dl1_keys:
        dl1_keys.remove(dl1_images_lstcam_key)
    if dl1_params_lstcam_key in dl1_keys:
        dl1_keys.remove(dl1_params_lstcam_key)

    if dl1_params_src_dep_lstcam_key in dl1_keys:
        dl1_keys.remove(dl1_params_src_dep_lstcam_key)

    with open_file(dl1_file, 'r') as h5in:
        with open_file(fake_dl2_proton_file, 'a') as h5out:

            # Write the selected DL1 info
            for k in dl1_keys:
                if not k.startswith('/'):
                    k = '/' + k

                path = k.rsplit('/', 1)[0]
                if path not in h5out:
                    grouppath, groupname = path.rsplit('/', 1)
                    g = h5out.create_group(
                        grouppath, groupname, createparents=True
                        )
                else:
                    g = h5out.get_node(path)

                h5in.copy_node(k, g, overwrite=True)

    write_dl2_dataframe(events, fake_dl2_proton_file)

@pytest.mark.run(after='produce_fake_dl2_proton_file')
def test_sensitivity():
    from lstchain.mc.sensitivity import sensitivity_gamma_efficiency

    produce_fake_dl2_proton_file(dl1_file, dl2_file)
    geff_gammaness = 0.9
    geff_theta2 = 0.8
    eb = 10  # Number of energy bins
    obstime = 50 * 3600 * u.s
    noff = 2

    sensitivity_gamma_efficiency(dl2_file,
                                 fake_dl2_proton_file,
                                 1, 1,
                                 eb,
                                 geff_gammaness,
                                 geff_theta2,
                                 noff,
                                 obstime)
@pytest.mark.last
def test_clean_test_files():
    """
    Function to clean the test files created by the previous test
    """
    import shutil
    shutil.rmtree(test_dir)


def test_disp_vector():
    from lstchain.reco.disp import disp_vector
    dx = np.cos(np.pi/3 * np.ones(3))
    dy = np.sin(np.pi/3 * np.ones(3))
    disp_angle = np.pi/3 * np.ones(3)
    disp_norm = np.ones(3)
    disp_sign = np.ones(3)
    disp_dx, disp_dy = disp_vector(disp_norm, disp_angle, disp_sign)
    np.testing.assert_array_equal([dx, dy], [disp_dx, disp_dy])


def test_disp_to_pos():
    from lstchain.reco.disp import disp_to_pos
    x = np.random.rand(3)
    y = np.random.rand(3)
    cog_x = np.random.rand(3)
    cog_y = np.random.rand(3)
    X, Y = disp_to_pos(x, y, cog_x, cog_y)
    np.testing.assert_array_equal([X, Y], [x+cog_x, y+cog_y])


def test_change_frame_camera_sky():
    from lstchain.reco.utils import sky_to_camera, camera_to_altaz
    import astropy.units as u
    x = np.random.rand(1) * u.m
    y = np.random.rand(1) * u.m
    focal_length = 5 * u.m
    pointing_alt = np.pi/3. * u.rad
    pointing_az = 0. * u.rad

    sky_pos = camera_to_altaz(x, y, focal_length, pointing_alt, pointing_az)
    cam_pos = sky_to_camera(sky_pos.alt, sky_pos.az, focal_length, pointing_alt, pointing_az)
    np.testing.assert_almost_equal([x, y], [cam_pos.x, cam_pos.y], decimal=4)


def test_polar_cartesian():
    from lstchain.reco.utils import polar_to_cartesian, cartesian_to_polar
    X = [-0.5, 0.5]
    Y = [-0.5, 0.5]
    for x in X:
        for y in Y:
            p = cartesian_to_polar(x, y)
            np.testing.assert_almost_equal((x, y), polar_to_cartesian(*p))


def test_version_not_unkown():
    """
    Test that lstchain.__version__ is not unkown
    """
    import lstchain
    assert lstchain.__version__ != 'unknown'<|MERGE_RESOLUTION|>--- conflicted
+++ resolved
@@ -3,22 +3,8 @@
 import pytest
 import os
 import pandas as pd
-<<<<<<< HEAD
-from tables import open_file
-from lstchain.io.io import (
-    dl1_params_lstcam_key,
-    dl1_images_lstcam_key,
-    dl2_params_lstcam_key,
-    dl1_params_src_dep_lstcam_key
-    )
-from lstchain.io import (
-    write_dl2_dataframe,
-    get_dataset_keys
-)
-=======
 from lstchain.io.io import dl1_params_lstcam_key, dl2_params_lstcam_key, dl1_images_lstcam_key
 from lstchain.io import standard_config
->>>>>>> d234471e
 from lstchain.reco.utils import filter_events
 import astropy.units as u
 import tables
@@ -105,43 +91,9 @@
     reg_cls_gh = joblib.load(file_model_gh_sep)
 
 
-<<<<<<< HEAD
-    dl2 = apply_models(dl1, reg_cls_gh, reg_energy, reg_disp, custom_config=custom_config)
-
-    dl1_keys = get_dataset_keys(dl1_file)
-    if dl1_images_lstcam_key in dl1_keys:
-        dl1_keys.remove(dl1_images_lstcam_key)
-    if dl1_params_lstcam_key in dl1_keys:
-        dl1_keys.remove(dl1_params_lstcam_key)
-
-    if dl1_params_src_dep_lstcam_key in dl1_keys:
-        dl1_keys.remove(dl1_params_src_dep_lstcam_key)
-
-    with open_file(dl1_file, 'r') as h5in:
-        with open_file(dl2_file, 'a') as h5out:
-
-            # Write the selected DL1 info
-            for k in dl1_keys:
-                if not k.startswith('/'):
-                    k = '/' + k
-
-                path, name = k.rsplit('/', 1)
-                if path not in h5out:
-                    grouppath, groupname = path.rsplit('/', 1)
-                    g = h5out.create_group(
-                        grouppath, groupname, createparents=True
-                        )
-                else:
-                    g = h5out.get_node(path)
-
-                h5in.copy_node(k, g, overwrite=True)
-
-    write_dl2_dataframe(dl2, dl2_file)
-    #dl2.to_hdf(dl2_file, key=dl2_params_lstcam_key)
-=======
     dl2 = apply_models(dl1, reg_cls_gh, reg_energy, reg_disp, custom_config=standard_config)
     dl2.to_hdf(dl2_file, key=dl2_params_lstcam_key)
->>>>>>> d234471e
+
 
 def produce_fake_dl1_proton_file(dl1_file):
     """
