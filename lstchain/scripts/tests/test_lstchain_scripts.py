import os
import shutil
import subprocess as sp

import numpy as np
import pandas as pd
import pkg_resources
import pytest

from lstchain.io.io import dl1_params_lstcam_key, dl2_params_lstcam_key
from lstchain.io.io import dl1_params_src_dep_lstcam_key
from lstchain.tests.test_lstchain import (
		test_dir, mc_gamma_testfile, produce_fake_dl1_proton_file,
		fake_dl1_proton_file)

output_dir = os.path.join(test_dir, 'scripts')
dl1_file = os.path.join(output_dir, 'dl1_gamma_test_large.h5')
merged_dl1_file = os.path.join(output_dir, 'script_merged_dl1.h5')
dl2_file = os.path.join(output_dir, 'dl2_gamma_test_large.h5')
merged_dl2_file = os.path.join(output_dir, 'script_merged_dl2.h5')
dl2_file_new = os.path.join(output_dir, 'dl2_gamma_test_large_new.h5')
file_model_energy = os.path.join(output_dir, 'reg_energy.sav')
file_model_disp = os.path.join(output_dir, 'reg_disp_vector.sav')
file_model_gh_sep = os.path.join(output_dir, 'cls_gh.sav')

def find_entry_points(package_name):
    '''from: https://stackoverflow.com/a/47383763/3838691'''
    entrypoints = [
        ep.name
        for ep in pkg_resources.iter_entry_points('console_scripts')
        if ep.module_name.startswith(package_name)
    	]
    return entrypoints


ALL_SCRIPTS = find_entry_points('lstchain')


def run_program(*args):
    result = sp.run(
        args,
        stdout=sp.PIPE, stderr=sp.STDOUT, encoding='utf-8'
    	)

    if result.returncode != 0:
        raise ValueError(
            f'Running {args[0]} failed with return code {result.returncode}'
            f', output: \n {result.stdout}'
        )


@pytest.mark.parametrize('script', ALL_SCRIPTS)
def test_all_help(script):
    '''Test for all scripts if at least the help works'''
    run_program(script, '--help')


def test_lstchain_mc_r0_to_dl1():
    input_file = mc_gamma_testfile
    run_program(
        'lstchain_mc_r0_to_dl1',
        '-f', input_file,
        '-o', output_dir
    )
    assert os.path.exists(dl1_file)


@pytest.mark.run(after='test_lstchain_mc_r0_to_dl1')
def test_add_source_dependent_parameters():
    run_program('lstchain_add_source_dependent_parameters', '-f', dl1_file)
    dl1_params_src_dep = pd.read_hdf(dl1_file, key=dl1_params_src_dep_lstcam_key)
    assert 'alpha' in dl1_params_src_dep.columns


@pytest.mark.run(after='test_lstchain_mc_r0_to_dl1')
def test_lstchain_mc_trainpipe():
    gamma_file = dl1_file
    proton_file = dl1_file

    run_program(
        'lstchain_mc_trainpipe',
        '--fg', gamma_file,
        '--fp', proton_file,
        '-o', output_dir
    )

    assert os.path.exists(file_model_gh_sep)
    assert os.path.exists(file_model_disp)
    assert os.path.exists(file_model_energy)


@pytest.mark.run(after='test_lstchain_mc_r0_to_dl1')
def test_lstchain_mc_rfperformance():
    gamma_file = dl1_file
    produce_fake_dl1_proton_file(dl1_file)
    proton_file = fake_dl1_proton_file

    run_program(
        'lstchain_mc_rfperformance',
        '--g-train', gamma_file,
        '--g-test', gamma_file,
        '--p-train', proton_file,
        '--p-test', proton_file,
        '-o', output_dir
    )

    assert os.path.exists(file_model_gh_sep)
    assert os.path.exists(file_model_disp)
    assert os.path.exists(file_model_energy)


@pytest.mark.run(after='test_lstchain_mc_r0_to_dl1')
def test_lstchain_merge_dl1_hdf5_files():
    shutil.copy(dl1_file, os.path.join(output_dir, 'dl1_copy.h5'))
    run_program('lstchain_merge_hdf5_files',
                '-d', output_dir,
                '-o', merged_dl1_file,
                '--no-image', 'True',
                )
    assert os.path.exists(merged_dl1_file)


@pytest.mark.run(after='test_lstchain_merge_dl1_hdf5_files')
def test_lstchain_merged_dl1_to_dl2():
    output_file = merged_dl1_file.replace('dl1', 'dl2')
    run_program(
        'lstchain_dl1_to_dl2',
        '-f', merged_dl1_file,
        '-p', output_dir,
        '-o', output_dir,
    )
    assert os.path.exists(output_file)


@pytest.mark.run(after='test_lstchain_mc_trainpipe')
def test_lstchain_dl1_to_dl2():
    run_program(
        'lstchain_dl1_to_dl2',
        '-f', dl1_file,
        '-p', output_dir,
        '-o', output_dir,
    )
    assert os.path.exists(dl2_file)


@pytest.mark.run(after='test_lstchain_mc_r0_to_dl1')
def test_dl1ab():
    output_file = os.path.join(output_dir, 'dl1ab.h5')
<<<<<<< HEAD
    run_program('lstchain_mc_dl1ab',
                '-f', dl1_file,
=======
    run_program('lstchain_dl1ab',
                '-f', dl1_file, 
>>>>>>> af0b5bf9
                '-o', output_file,
                )
    assert os.path.exists(output_file)


@pytest.mark.run(after='test_dl1ab')
def test_dl1ab_validity():
    dl1 = pd.read_hdf(os.path.join(output_dir, 'dl1_gamma_test_large.h5'), key=dl1_params_lstcam_key)
    dl1ab = pd.read_hdf(os.path.join(output_dir, 'dl1ab.h5'), key=dl1_params_lstcam_key)
    np.testing.assert_allclose(dl1, dl1ab, rtol=1e-4, equal_nan=True)


@pytest.mark.run(after='test_lstchain_dl1_to_dl2')
def test_mc_r0_to_dl2():
    os.remove(dl1_file)
    os.remove(dl2_file)

    run_program(
        'lstchain_mc_r0_to_dl2',
        '-f', mc_gamma_testfile,
        '-p', output_dir,
        '-s1', 'False',
        '-o', output_dir,
    )
    assert os.path.exists(dl2_file)

@pytest.mark.run(after='test_mc_r0_to_dl2')
def test_read_mc_dl2_to_pyirf():
	from lstchain.io.io import read_mc_dl2_to_pyirf
	import astropy.units as u

	events, sim_info = read_mc_dl2_to_pyirf(dl2_file)

	assert 'true_energy' in events.colnames
	assert sim_info.energy_max == 330 * u.TeV

@pytest.mark.run(after='test_read_mc_dl2_to_pyirf')
def test_read_data_dl2_to_QTable():
    from lstchain.io.io import read_data_dl2_to_QTable
    import pandas as pd

    dl2_data = pd.read_hdf(dl2_file, key = dl2_params_lstcam_key)
    # Adding some necessary columns for reading it as real data file
    dl2_data['tel_id'] = dl2_data['tel_id'].min()
    dl2_data['dragon_time'] = dl2_data["obs_id"]
    dl2_data['alt_tel'] = dl2_data["mc_alt_tel"]
    dl2_data['az_tel'] = dl2_data["mc_az_tel"]
    dl2_data.to_hdf(dl2_file_new, key=dl2_params_lstcam_key)

    events = read_data_dl2_to_QTable(dl2_file_new)

    assert 'gh_score' in events.colnames<|MERGE_RESOLUTION|>--- conflicted
+++ resolved
@@ -146,13 +146,8 @@
 @pytest.mark.run(after='test_lstchain_mc_r0_to_dl1')
 def test_dl1ab():
     output_file = os.path.join(output_dir, 'dl1ab.h5')
-<<<<<<< HEAD
-    run_program('lstchain_mc_dl1ab',
+    run_program('lstchain_dl1ab',
                 '-f', dl1_file,
-=======
-    run_program('lstchain_dl1ab',
-                '-f', dl1_file, 
->>>>>>> af0b5bf9
                 '-o', output_file,
                 )
     assert os.path.exists(output_file)
@@ -192,8 +187,7 @@
 @pytest.mark.run(after='test_read_mc_dl2_to_pyirf')
 def test_read_data_dl2_to_QTable():
     from lstchain.io.io import read_data_dl2_to_QTable
-    import pandas as pd
-
+    
     dl2_data = pd.read_hdf(dl2_file, key = dl2_params_lstcam_key)
     # Adding some necessary columns for reading it as real data file
     dl2_data['tel_id'] = dl2_data['tel_id'].min()
