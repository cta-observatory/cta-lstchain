--- conflicted
+++ resolved
@@ -309,7 +309,6 @@
 
 
 @pytest.mark.private_data
-<<<<<<< HEAD
 def test_read_data_dl2_to_QTable(temp_dir_observed_files, observed_dl1_files):
     from lstchain.io.io import read_data_dl2_to_QTable
 
@@ -321,10 +320,7 @@
 
 
 @pytest.mark.private_data
-def test_create_run_summary(tmp_path):
-=======
 def test_run_summary(run_summary_path):
->>>>>>> 80eaa902
     from astropy.table import Table
     from datetime import datetime
 
