import argparse
import sys, os

from ctapipe.instrument import CameraGeometry
from ctapipe.io import event_source
import numpy as np

from lstchain.calib.camera.r0 import LSTR0Corrections
from lstchain.image.muon import analyze_muon_event, muon_filter, tag_pix_thr
from lstchain.calib.camera.calibrator import LSTCameraCalibrator
from traitlets.config.loader import Config
from astropy.table import Table


'''
Script to perform the analysis of muon events.
To run it, type:

python lstchain_data_muon_analysis.py 
--input_file LST-1.4.Run00442.0001.fits.fz 
--output_file Data_table.fits --pedestal_file pedestal_file_run446_0000.fits 
--calibration_file calibration.hdf5
--max_events 1000
--tel_id 0

'''

parser = argparse.ArgumentParser()

# Required arguments
parser.add_argument("--input_file", help = "Path to fits.fz data file.",
                    type = str, default = "")

parser.add_argument("--output_file", help = "Path to create the output fits table with muon parameters",
                    type = str)

parser.add_argument("--pedestal_file", help = "Path to the pedestal file",
                    type = str)

parser.add_argument("--calibration_file", help = "Path to the file containing the calibration constants",
                    type = str)

# Optional argument
parser.add_argument("--max_events", help = "Maximum numbers of events to read."
                                         "Default = 100",
                    type = int, default = 100)

parser.add_argument("--plot_rings", help = "Plot figures of the stored rings", 
                    default = False, action='store_true')

parser.add_argument("--plots_path", help = "Path to the plots",
                    default = None, type = str)

parser.add_argument("--run_number", help = "Run number to analyze."
                                         "Default = 442",
                    type = int, default = 442)

parser.add_argument("--tel_id", help = "telescope id"
                                         "Default = 1",
                    type = int, default = 1)


args = parser.parse_args()


def main():

    print("input file: {}".format(args.input_file))
    print("output file: {}".format(args.output_file))
    print("pedestal file: {}".format(args.pedestal_file))
    print("calibration file: {}".format(args.calibration_file))
    print("max events: {}".format(args.max_events))

    # Camera geometry
    geom = CameraGeometry.from_name("LSTCam-003")

    # Definition of the output parameters for the table
    output_parameters = {'event_id': [],
                         'ring_size': [],
                         'size_outside': [],
                         'ring_radius': [],
                         'ring_width': [],
                         'good_ring': [],
                         'muon_efficiency': [],
                         'ring_containment': [],
                         'ring_completeness': [],
                         'ring_pixel_completeness': [],
                         'impact_parameter': [],
                         'impact_x_array': [],
                         'impact_y_array': [],
                         }

    tel_id = args.tel_id

    # Calibration related quantities
    r0calib = LSTR0Corrections(
        pedestal_path = args.pedestal_file,
        r1_sample_start=2,r1_sample_end=38, tel_id=tel_id)

    charge_config = Config({
        "LocalPeakWindowSum": {
            "window_shift": 4,
            "window_width": 8
        }
    })

    r1_dl1_calibrator = LSTCameraCalibrator(calibration_path=args.calibration_file,
                                            image_extractor="LocalPeakWindowSum",
                                            config=charge_config,allowed_tels=[tel_id])

    # Maximum number of events
    if args.max_events:
        max_events = args.max_events
    else:
        max_events = None

    # File open
    num_muons = 0
    source = event_source(input_url = args.input_file, max_events = max_events)

    for event in source:
        event_id = event.lst.tel[tel_id].evt.event_id
        telescope_description = event.inst.subarray.tel[tel_id]

        # drs4 calibration
        r0calib.calibrate(event)
<<<<<<< HEAD

        # r1 calibration
        r1_dl1_calibrator(event)
        image = event.dl1.tel[tel_id].image

        #print("Event {}. Number of pixels above 10 phe: {}".format(event_id,
        #                                            np.size(image[0][image[0] > 10.])))
        if not tag_pix_thr(image): #default skipps pedestal and calibration events
=======
        #  Not sure where did the tel definition change
        #  but we moved to tel[0] to tel[1] at some point
        #  of the commissioning period
        if (args.run_number > 500): 
            event_id = event.lst.tel[1].evt.event_id
            telescope_description = event.inst.subarray.tel[1]
            pedcorrectedsamples = event.r1.tel[1].waveform
        else:
            event_id = event.lst.tel[0].evt.event_id
            telescope_description = event.inst.subarray.tel[0]
            pedcorrectedsamples = event.r1.tel[0].waveform
        integrator = LocalPeakWindowSum(window_shift=4, window_width=9)
        integration, pulse_time = integrator(pedcorrectedsamples)
        image = (integration - ped_median)*dc_to_pe

        # WARNING!!!
        # The current analysis is not performed using gain selection
        # image[0] is the extracted image from low gain.

        print("Event {}. Number of pixels above 10 phe: {}".format(event_id,
                                                                  np.size(image[0][image[0] > 10.])))
        
        if not tag_pix_thr(image[0]): #default skipps pedestal and calibration events
>>>>>>> 1c230d16
            continue

        if not muon_filter(image[0]): #default values apply no filtering
            continue
        print("--> Event {}. Number of pixels above 10 phe: {}".format(event_id,
                                                                   np.size(image[0][image[0] > 10.])))

        equivalent_focal_length = telescope_description.optics.equivalent_focal_length
        mirror_area = telescope_description.optics.mirror_area.to("m2")

        muonintensityparam, size_outside_ring, muonringparam, good_ring = \
            analyze_muon_event(event_id, image[0], geom, equivalent_focal_length, 
                               mirror_area, args.plot_rings, args.plots_path)
        #if not (good_ring):
        #    continue
        print("Number of muons found {}, EventID {}".format(num_muons, event_id))

        num_muons = num_muons + 1

        output_parameters['event_id'].append(
        event_id)
        output_parameters['ring_size'].append(
        muonintensityparam.ring_size)
        output_parameters['size_outside'].append(
        size_outside_ring)
        output_parameters['ring_radius'].append(
        muonringparam.ring_radius.value)
        output_parameters['ring_width'].append(
        muonintensityparam.ring_width.value)
        output_parameters['good_ring'].append(
        good_ring)
        output_parameters['muon_efficiency'].append(
        muonintensityparam.optical_efficiency_muon)
        output_parameters['ring_containment'].append(
        muonringparam.ring_containment)
        output_parameters['ring_completeness'].append(
        muonintensityparam.ring_completeness)
        output_parameters['ring_pixel_completeness'].append(
        muonintensityparam.ring_pix_completeness)
        output_parameters['impact_parameter'].append(
        muonintensityparam.impact_parameter.value)
        output_parameters['impact_x_array'].append(
        muonintensityparam.impact_parameter_pos_x.value)
        output_parameters['impact_y_array'].append(
        muonintensityparam.impact_parameter_pos_y.value)

    table = Table(output_parameters)
    if os.path.exists(args.output_file):
            os.remove(args.output_file)
    table.write(args.output_file, format='fits')


if __name__ == '__main__':
    main()<|MERGE_RESOLUTION|>--- conflicted
+++ resolved
@@ -124,7 +124,7 @@
 
         # drs4 calibration
         r0calib.calibrate(event)
-<<<<<<< HEAD
+
 
         # r1 calibration
         r1_dl1_calibrator(event)
@@ -133,31 +133,6 @@
         #print("Event {}. Number of pixels above 10 phe: {}".format(event_id,
         #                                            np.size(image[0][image[0] > 10.])))
         if not tag_pix_thr(image): #default skipps pedestal and calibration events
-=======
-        #  Not sure where did the tel definition change
-        #  but we moved to tel[0] to tel[1] at some point
-        #  of the commissioning period
-        if (args.run_number > 500): 
-            event_id = event.lst.tel[1].evt.event_id
-            telescope_description = event.inst.subarray.tel[1]
-            pedcorrectedsamples = event.r1.tel[1].waveform
-        else:
-            event_id = event.lst.tel[0].evt.event_id
-            telescope_description = event.inst.subarray.tel[0]
-            pedcorrectedsamples = event.r1.tel[0].waveform
-        integrator = LocalPeakWindowSum(window_shift=4, window_width=9)
-        integration, pulse_time = integrator(pedcorrectedsamples)
-        image = (integration - ped_median)*dc_to_pe
-
-        # WARNING!!!
-        # The current analysis is not performed using gain selection
-        # image[0] is the extracted image from low gain.
-
-        print("Event {}. Number of pixels above 10 phe: {}".format(event_id,
-                                                                  np.size(image[0][image[0] > 10.])))
-        
-        if not tag_pix_thr(image[0]): #default skipps pedestal and calibration events
->>>>>>> 1c230d16
             continue
 
         if not muon_filter(image[0]): #default values apply no filtering
