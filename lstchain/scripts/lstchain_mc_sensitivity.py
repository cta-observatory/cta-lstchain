#!/usr/bin/env python3

"""
Script to compute the LST sensitivity using MC.

Inputs are DL1/DL2 gamma and proton files

Usage:

$> python lstchain_mc_sensitivity.py
--gdl2-cuts dl2_gammas.h5
--pdl2-cuts dl2_protons.h5
--o /output/path

"""


from lstchain.mc.sensitivity import sensitivity, find_best_cuts_sensitivity
import matplotlib.pyplot as plt
import astropy.units as u
from astropy.table import Table
import numpy as np
import pandas as pd
import argparse
import ctaplot
from lstchain.visualization import plot_dl2
from lstchain.reco import utils
import seaborn as sns
from lstchain.io import read_simu_info_merged_hdf5
from lstchain.io.io import dl2_params_lstcam_key
from lstchain.spectra.crab import crab_hegra
from lstchain.mc import plot_utils
import os

import warnings
warnings.filterwarnings("ignore",category=DeprecationWarning)
warnings.filterwarnings("ignore",category=FutureWarning)
warnings.filterwarnings("ignore",category=RuntimeWarning)

ctaplot.set_style()


parser = argparse.ArgumentParser(description="Compute MC sensitivity curve.")

parser.add_argument('--input-file-gamma-dl2', '--gdl2', type = str,
                    dest = 'dl2_file_g',
                    help = 'path to reconstructed gammas dl2 file')
parser.add_argument('--input-file-proton-dl2', '--pdl2', type = str,
                    dest = 'dl2_file_p',
                    help = 'path to reconstructed protons dl2 file')
parser.add_argument('--output_path', '--o', type = str,
                    dest = 'output_path',
                    help = 'path where to save plot images')

args = parser.parse_args()


def main():
    ntelescopes_gamma = 4
    ntelescopes_protons = 4
    n_bins_energy = 20  #  Number of energy bins
    n_bins_gammaness = 10  #  Number of gammaness bins
    n_bins_theta2 = 10  #  Number of theta2 bins
    obstime = 50 * 3600 * u.s
    noff = 5
    fraction_of_events_for_cuts = 0.6 # Fraction of the total number
    #of events to be used to calculate the best sensitivity cuts
    #(number from 0 to 1)

    #Divide the event set in two:
    #First half for calculating the best sensitivity cuts
    #Second half for calcularing the sensitivity

    df_gammas=pd.read_hdf(args.dl2_file_g,
                          key=dl2_params_lstcam_key)
    df_protons=pd.read_hdf(args.dl2_file_p,
                          key=dl2_params_lstcam_key)

    half_size_gammas=round(df_gammas.shape[0]*fraction_of_events_for_cuts)
    half_size_protons=round(df_protons.shape[0]*fraction_of_events_for_cuts)

    df_gamma_events_for_cuts=df_gammas[:half_size_gammas]
    df_gamma_events_for_sens=df_gammas[half_size_gammas:]

    df_proton_events_for_cuts=df_protons[:half_size_protons]
    df_proton_events_for_sens=df_protons[half_size_protons:]
<<<<<<< HEAD
    
=======

>>>>>>> e5438be1
    # Finds the best cuts for the computation of the sensitivity
    energy, best_sens, result, units, gcut, tcut = find_best_cuts_sensitivity(args.dl2_file_g,
                                                                              args.dl2_file_p,
                                                                              df_gamma_events_for_cuts,
                                                                              df_proton_events_for_cuts,
                                                                              ntelescopes_gamma,
                                                                              ntelescopes_protons,
                                                                              n_bins_energy,
                                                                              n_bins_gammaness,
                                                                              n_bins_theta2,
                                                                              noff,
                                                                              fraction_of_events_for_cuts,
                                                                              obstime)
<<<<<<< HEAD
    
    #For testing using fixed cuts
    #gcut = np.ones(n_bins_energy) * 0.2
    #tcut = np.ones(n_bins_energy) * 0.005
    
=======
                                                                            #For testing using fixed cuts
   #gcut = np.ones(n_bins_energy) * 0.3
   #tcut = np.ones(n_bins_energy) * 0.01

>>>>>>> e5438be1
    print("\nApplying optimal gammaness cuts:", gcut)
    print("Applying optimal theta2 cuts: {} \n".format(tcut))


    # Computes the sensitivity
    energy, best_sens, result, units, dl2 = sensitivity(args.dl2_file_g,
                                                        args.dl2_file_p,
                                                        df_gamma_events_for_sens,
                                                        df_proton_events_for_sens,
                                                        ntelescopes_gamma,
                                                        ntelescopes_protons,
                                                        n_bins_energy, gcut, tcut * (u.deg ** 2), noff,
                                                        fraction_of_events_for_cuts,
                                                        obstime)
<<<<<<< HEAD
                                                        
    egeom = np.sqrt(energy[1:] * energy[:-1])
    dFdE, par = crab_hegra(egeom)
    sensitivity_flux = best_sens / 100 * (dFdE * egeom * egeom).to(u.erg / (u.cm ** 2 * u.s))
    
    
    print(result)
=======



    if not os.path.exists(args.output_path):
        os.makedirs(args.output_path)

>>>>>>> e5438be1
    # Saves the results
    dl2.to_hdf(args.output_path+'/test_sens.h5', key='data', mode='w')
    result.to_hdf(args.output_path+'/test_sens.h5', key='results', mode='w')

    tab = Table.from_pandas(result)

    for i, key in enumerate(tab.columns.keys()):
        tab[key].unit = units[i]
        if key=='sensitivity':
            continue
        tab[key].format = '8f'


    # Plots

    fig=plt.figure(figsize=(12, 8))

    #Sensitivity
    ax=plt.axes()
    plot_utils.format_axes_sensitivity(ax)
    plot_utils.plot_MAGIC_sensitivity(ax)
    plot_utils.plot_LST_preliminary_sensitivity(ax)
    plot_utils.plot_Crab_SED(ax, 100, 5, 1e5, label="100% Crab") #Energy in GeV
    plot_utils.plot_Crab_SED(ax, 10, 5, 1e5, linestyle='--', label="10% Crab") #Energy in GeV
    plot_utils.plot_Crab_SED(ax, 1, 5, 1e5, linestyle=':', label="1% Crab") #Energy in GeV
    plot_utils.plot_sensitivity(energy, best_sens, ax)
    plt.legend()
    plt.savefig(args.output_path+"/sensitivity.png")
    plt.show()

    #Rates
    egeom = np.sqrt(energy[1:] * energy[:-1])
    plt.plot(egeom, tab['hadron_rate'], label='Hadron rate', marker='o')
    plt.plot(egeom, tab['gamma_rate'], label='Gamma rate', marker='o')
    plt.legend()
    plt.xscale('log')
    plt.xlabel('Energy (TeV)')
    plt.ylabel('events / min')
    plt.savefig(args.output_path+"/rates.png")
    plt.show()

    #Gammaness
    #fig=plt.figure(figsize=(12, 8))
    gammas_mc = dl2[dl2.mc_type == 0]
    protons_mc = dl2[dl2.mc_type == 101]
    sns.distplot(gammas_mc.gammaness, label='gammas')
    sns.distplot(protons_mc.gammaness, label='protons')
    plt.legend()
    plt.tight_layout()
    plt.savefig(args.output_path+"/distplot_gammaness.png")
    plt.show()

    #True Energy
    #fig=plt.figure(figsize=(12, 8))
    sns.distplot(gammas_mc.mc_energy, label='gammas');
    sns.distplot(protons_mc.mc_energy, label='protons');
    plt.legend()
    plt.tight_layout()
    plt.savefig(args.output_path+"/distplot_mc_energy.png")
    plt.show()


    #Reconstructed Energy
    #fig=plt.figure(figsize=(12, 8))
    sns.distplot(gammas_mc.reco_energy.apply(np.log10), label='gammas')
    sns.distplot(protons_mc.reco_energy.apply(np.log10), label='protons')
    plt.legend()
    plt.tight_layout()
    plt.savefig(args.output_path+"/distplot_energy_apply.png")
    plt.show()


    #Theta2
    #fig=plt.figure(figsize=(12, 8))
    ctaplot.plot_theta2(gammas_mc.reco_alt, gammas_mc.reco_az, gammas_mc.mc_alt, gammas_mc.mc_az, range=(0, 1), bins=100)
    plt.savefig(args.output_path+"/theta2.png")
    plt.show()

    #fig=plt.figure(figsize=(12, 8))
    ctaplot.plot_angular_resolution_per_energy(gammas_mc.reco_alt, gammas_mc.reco_az, gammas_mc.mc_alt, gammas_mc.mc_az, gammas_mc.reco_energy  )
    ctaplot.plot_angular_resolution_cta_requirement('north', color='black')

    plt.legend()
    plt.tight_layout()
    plt.savefig(args.output_path+"/angular_resolution.png")
    plt.show()

    #Energy resolution
    #fig=plt.figure(figsize=(12, 8))
    ctaplot.plot_energy_resolution(gammas_mc.mc_energy, gammas_mc.reco_energy)
    ctaplot.plot_energy_resolution_cta_requirement('north', color='black')
    plt.legend()
    plt.tight_layout()
    plt.savefig(args.output_path+"/effective_area.png")
    plt.show()

    #Energy bias
    #fig=plt.figure(figsize=(12, 8))
    ctaplot.plot_energy_bias(gammas_mc.mc_energy, gammas_mc.reco_energy)
    plt.savefig(args.output_path+"/energy_bias.png")
    plt.show()

    #Area
    #fig=plt.figure(figsize=(12, 8))
    gamma_ps_simu_info = read_simu_info_merged_hdf5(args.dl2_file_g)
    emin = gamma_ps_simu_info.energy_range_min.value
    emax = gamma_ps_simu_info.energy_range_max.value
    total_number_of_events = gamma_ps_simu_info.num_showers * gamma_ps_simu_info.shower_reuse * ntelescopes_gamma * (1-fraction_of_events_for_cuts)
    spectral_index = gamma_ps_simu_info.spectral_index
    area = (gamma_ps_simu_info.max_scatter_range.value - gamma_ps_simu_info.min_scatter_range.value) ** 2 * np.pi
    ctaplot.plot_effective_area_per_energy_power_law(emin, emax, total_number_of_events, spectral_index,
                                                     gammas_mc.reco_energy[gammas_mc.tel_id == 1],
                                                     area,
                                                     label='selected gammas',
                                                     linestyle='--'
                                                     )

    ctaplot.plot_effective_area_cta_requirement('north', color='black')
    plt.ylim([2*10**3, 10**6])
    plt.legend()
    plt.tight_layout()
    plt.savefig(args.output_path+"/effective_area.png")
    plt.show()


    '''
    #fig=plt.figure(figsize=(12, 8))
    plt.plot( energy[0:len(sensitivity_flux)], sensitivity_flux , '-', color='red', markersize=0, label='LST mono')
    plt.xscale('log')
    plt.yscale('log')
    plt.ylabel('$\mathsf{E^2 F \; [erg \, cm^{-2} s^{-1}]}$', fontsize = 16)
    plt.xlabel('E [TeV]')
    plt.xlim([10**-2, 100])
    plt.ylim([10**-14, 10**-9])
    plt.tight_layout()
    plt.show()
    plt.savefig('sensitivity.png')


    #fig=plt.figure(figsize=(12, 8))
    ctaplot.plot_energy_resolution(gammas_mc.mc_energy, gammas_mc.reco_energy, percentile=68.27, confidence_level=0.95, bias_correction=False)
    ctaplot.plot_energy_resolution_cta_requirement('north', color='black')
    plt.xscale('log')
    plt.ylabel('\u0394 E/E 68\%')
    plt.xlabel('E [TeV]')
    plt.xlim([10**-2, 100])
    plt.ylim([0.08, 0.48])
    plt.tight_layout()
    plt.savefig('energy_resolution.png', dpi=100)
    plt.show()
    '''
if __name__ == '__main__':
    main()<|MERGE_RESOLUTION|>--- conflicted
+++ resolved
@@ -84,11 +84,7 @@
 
     df_proton_events_for_cuts=df_protons[:half_size_protons]
     df_proton_events_for_sens=df_protons[half_size_protons:]
-<<<<<<< HEAD
-    
-=======
-
->>>>>>> e5438be1
+
     # Finds the best cuts for the computation of the sensitivity
     energy, best_sens, result, units, gcut, tcut = find_best_cuts_sensitivity(args.dl2_file_g,
                                                                               args.dl2_file_p,
@@ -102,18 +98,11 @@
                                                                               noff,
                                                                               fraction_of_events_for_cuts,
                                                                               obstime)
-<<<<<<< HEAD
     
     #For testing using fixed cuts
     #gcut = np.ones(n_bins_energy) * 0.2
     #tcut = np.ones(n_bins_energy) * 0.005
-    
-=======
-                                                                            #For testing using fixed cuts
-   #gcut = np.ones(n_bins_energy) * 0.3
-   #tcut = np.ones(n_bins_energy) * 0.01
-
->>>>>>> e5438be1
+
     print("\nApplying optimal gammaness cuts:", gcut)
     print("Applying optimal theta2 cuts: {} \n".format(tcut))
 
@@ -128,22 +117,10 @@
                                                         n_bins_energy, gcut, tcut * (u.deg ** 2), noff,
                                                         fraction_of_events_for_cuts,
                                                         obstime)
-<<<<<<< HEAD
-                                                        
-    egeom = np.sqrt(energy[1:] * energy[:-1])
-    dFdE, par = crab_hegra(egeom)
-    sensitivity_flux = best_sens / 100 * (dFdE * egeom * egeom).to(u.erg / (u.cm ** 2 * u.s))
-    
-    
-    print(result)
-=======
-
-
 
     if not os.path.exists(args.output_path):
         os.makedirs(args.output_path)
 
->>>>>>> e5438be1
     # Saves the results
     dl2.to_hdf(args.output_path+'/test_sens.h5', key='data', mode='w')
     result.to_hdf(args.output_path+'/test_sens.h5', key='results', mode='w')
