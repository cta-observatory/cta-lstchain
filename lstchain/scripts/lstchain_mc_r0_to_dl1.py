#!/usr/bin/env python3
"""
Pipeline to calibrate and compute image parameters at single telescope
level for MC.
- Inputs are simtelarray files.
- Output is a dataframe with dl1 data.

Usage:

$> python lstchain_mc_r0_to_dl1.py
--input-file gamma_20deg_0deg_run8___cta-prod3-lapalma-2147m-LaPalma-FlashCam.simtel.gz

"""

import argparse
import logging
import sys
from pathlib import Path

from ctapipe.utils import get_dataset_path

from lstchain.io.config import read_configuration_file
from lstchain.paths import r0_to_dl1_filename
from lstchain.reco import r0_to_dl1

log = logging.getLogger(__name__)

parser = argparse.ArgumentParser(description="R0 to DL1")

# Required arguments
parser.add_argument(
    '--input-file', '-f', type=Path,
    dest='input_file',
    help='Path to the simtelarray file',
)

# Optional arguments
parser.add_argument('--output-dir', '-o', action='store', type=Path,
                    dest='output_dir',
                    help='Path where to store the reco dl1 events',
                    default='./dl1_data/')

parser.add_argument('--config', '-c', action='store', type=Path,
                    dest='config_file',
                    help='Path to a configuration file. If none is given, a standard configuration is applied',
                    default=None
                    )


def main():
<<<<<<< HEAD
=======
    args = parser.parse_args()

    # using a default of None and only using get_dataset_path here
    # prevents downloading gamma_test_large when an input file is actually given
    # or just --help is called.
    if args.input_file is None:
        args.input_file = get_dataset_path('gamma_test_large.simtel.gz')

>>>>>>> d7e480b7
    output_dir = args.output_dir.absolute()
    output_dir.mkdir(exist_ok=True, parents=True)
    output_file = output_dir / r0_to_dl1_filename(args.input_file.name)

    r0_to_dl1.allowed_tels = {1, 2, 3, 4}

    config = {}
    if args.config_file is not None:
        try:
            config = read_configuration_file(args.config_file.absolute())
        except Exception as e:
            log.error(f'Config file {args.config_file} could not be read: {e}')
            sys.exit(1)

    r0_to_dl1.r0_to_dl1(
        args.input_file,
        output_filename=output_file,
        custom_config=config,
    )


if __name__ == '__main__':
    main()<|MERGE_RESOLUTION|>--- conflicted
+++ resolved
@@ -48,8 +48,7 @@
 
 
 def main():
-<<<<<<< HEAD
-=======
+
     args = parser.parse_args()
 
     # using a default of None and only using get_dataset_path here
@@ -58,7 +57,6 @@
     if args.input_file is None:
         args.input_file = get_dataset_path('gamma_test_large.simtel.gz')
 
->>>>>>> d7e480b7
     output_dir = args.output_dir.absolute()
     output_dir.mkdir(exist_ok=True, parents=True)
     output_file = output_dir / r0_to_dl1_filename(args.input_file.name)
