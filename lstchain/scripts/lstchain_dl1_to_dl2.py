#!/usr/bin/env python3
__doc__ = """
Run the DL1 to DL2 step: Pipeline for the reconstruction of Energy, disp and gamma/hadron
separation of events stored in a DL1 file. It takes DL1 file(s) and trained Random Forests as input 
and outputs DL2 data file(s).
Run lstchain_dl1_to_dl2 --help to see the options.
"""

import argparse
from pathlib import Path
import joblib

import numpy as np
import pandas as pd
import astropy.units as u
from astropy.coordinates import Angle
from ctapipe.instrument import SubarrayDescription
from ctapipe_io_lst import OPTICS
from tables import open_file

from lstchain.io import (
    get_dataset_keys,
    get_srcdep_params,
    global_metadata,
    read_configuration_file,
    replace_config,
    standard_config,
    write_dl2_dataframe,
    write_metadata,
)
from lstchain.io.io import (
    dl1_images_lstcam_key,
    dl1_params_lstcam_key,
    dl1_params_src_dep_lstcam_key,
    dl1_likelihood_params_lstcam_key,
    dl2_params_src_dep_lstcam_key,
    dl2_likelihood_params_lstcam_key,
    write_dataframe,
)
from lstchain.reco import dl1_to_dl2
from lstchain.reco.utils import filter_events, impute_pointing, add_delta_t_key


parser = argparse.ArgumentParser(description=__doc__)

# Required arguments
parser.add_argument('--input-files', '-f',
                    type=Path,
                    nargs='+',
                    dest='input_files',
                    help='Path (or list of paths) to a DL1 HDF5 file',
                    required=True)

parser.add_argument('--path-models', '-p',
                    action='store',
                    type=Path,
                    dest='path_models',
                    help='Path where to find the trained RF',
                    default='./trained_models')

# Optional arguments
parser.add_argument('--output-dir', '-o',
                    action='store',
                    type=Path,
                    dest='output_dir',
                    help='Path where to store the reco dl2 events',
                    default='./dl2_data')

parser.add_argument('--config', '-c',
                    action='store',
                    type=Path,
                    dest='config_file',
                    help='Path to a configuration file. If none is given, a standard configuration is applied',
                    default=None,
                    required=False)


def apply_to_file(filename, models_dict, output_dir, config):
    data = pd.read_hdf(filename, key=dl1_params_lstcam_key)

    if 'lh_fit_config' in config.keys():
        lhfit_data = pd.read_hdf(filename, key=dl1_likelihood_params_lstcam_key)
        if np.all(lhfit_data['obs_id'] == data['obs_id']) & np.all(lhfit_data['event_id'] == data['event_id']):
            lhfit_data.drop({'obs_id', 'event_id'}, axis=1, inplace=True)
        lhfit_keys = lhfit_data.keys()
        data = pd.concat([data, lhfit_data], axis=1)

    # if real data, add deltat t to dataframe keys
    data = add_delta_t_key(data)

    # Dealing with pointing missing values. This happened when `ucts_time` was invalid.
    if 'alt_tel' in data.columns and 'az_tel' in data.columns \
            and (np.isnan(data.alt_tel).any() or np.isnan(data.az_tel).any()):
        # make sure there is at least one good pointing value to interp from.
        if np.isfinite(data.alt_tel).any() and np.isfinite(data.az_tel).any():
            data = impute_pointing(data)
        else:
            data.alt_tel = - np.pi / 2.
            data.az_tel = - np.pi / 2.

<<<<<<< HEAD
    try:
        subarray_info = SubarrayDescription.from_hdf(filename)
        tel_id = config["allowed_tels"][0] if "allowed_tels" in config else 1
        effective_focal_length = subarray_info.tel[tel_id].optics.effective_focal_length
    except OSError:
        print("subarray table is not readable because of the version inompatibility.")
        print("Use the effective focal lentgh for the standard LST optics")
        effective_focal_length = OPTICS.effective_focal_length
=======
    # Normalize all azimuth angles to the range [0, 360) degrees 
    data.az_tel = Angle(data.az_tel, u.rad).wrap_at(360 * u.deg).rad

    # Dealing with `sin_az_tel` missing data because of the former version of lstchain
    if 'sin_az_tel' not in data.columns:
        data['sin_az_tel'] = np.sin(data.az_tel)

    subarray_info = SubarrayDescription.from_hdf(filename)
    tel_id = config["allowed_tels"][0] if "allowed_tels" in config else 1
    focal_length = subarray_info.tel[tel_id].optics.equivalent_focal_length
>>>>>>> 78af94b4

    # Apply the models to the data

    # Source-independent analysis
    if not config['source_dependent']:
        data = filter_events(data,
                             filters=config["events_filters"],
                             finite_params=config['energy_regression_features']
                                           + config['disp_regression_features']
                                           + config['particle_classification_features']
                                           + config['disp_classification_features'],
                             )

        if config['disp_method'] == 'disp_vector':
            dl2 = dl1_to_dl2.apply_models(data,
                                          models_dict['cls_gh'],
                                          models_dict['reg_energy'],
                                          reg_disp_vector=models_dict['disp_vector'],
                                          effective_focal_length=effective_focal_length,
                                          custom_config=config)
        elif config['disp_method'] == 'disp_norm_sign':
            dl2 = dl1_to_dl2.apply_models(data,
                                          models_dict['cls_gh'],
                                          models_dict['reg_energy'],
                                          reg_disp_norm=models_dict['disp_norm'],
                                          cls_disp_sign=models_dict['disp_sign'],
                                          effective_focal_length=effective_focal_length,
                                          custom_config=config)

    # Source-dependent analysis
    if config['source_dependent']:
        # if source-dependent parameters are already in dl1 data, just read those data.
        if dl1_params_src_dep_lstcam_key in get_dataset_keys(filename):
            data_srcdep = get_srcdep_params(filename)

        # if not, source-dependent parameters are added now
        else:
            data_srcdep = pd.concat(dl1_to_dl2.get_source_dependent_parameters(
                data, config, effective_focal_length=effective_focal_length), axis=1)

        dl2_srcdep_dict = {}
        srcindep_keys = data.keys()
        srcdep_assumed_positions = data_srcdep.columns.levels[0]

        for i, k in enumerate(srcdep_assumed_positions):
            data_with_srcdep_param = pd.concat([data, data_srcdep[k]], axis=1)
            data_with_srcdep_param = filter_events(data_with_srcdep_param,
                                                   filters=config["events_filters"],
                                                   finite_params=config['energy_regression_features']
                                                                 + config['disp_regression_features']
                                                                 + config['particle_classification_features']
                                                                 + config['disp_classification_features'],
                                                   )

            if config['disp_method'] == 'disp_vector':
                dl2_df = dl1_to_dl2.apply_models(data_with_srcdep_param,
                                                 models_dict['cls_gh'],
                                                 models_dict['reg_energy'],
                                                 reg_disp_vector=models_dict['disp_vector'],
                                                 effective_focal_length=effective_focal_length,
                                                 custom_config=config)
            elif config['disp_method'] == 'disp_norm_sign':
                dl2_df = dl1_to_dl2.apply_models(data_with_srcdep_param,
                                                 models_dict['cls_gh'],
                                                 models_dict['reg_energy'],
                                                 reg_disp_norm=models_dict['disp_norm'],
                                                 cls_disp_sign=models_dict['disp_sign'],
                                                 effective_focal_length=effective_focal_length,
                                                 custom_config=config)

            dl2_srcdep = dl2_df.drop(srcindep_keys, axis=1)
            dl2_srcdep_dict[k] = dl2_srcdep

            if i == 0:
                dl2_srcindep = dl2_df[srcindep_keys]

    output_dir.mkdir(exist_ok=True)
    output_file = output_dir.joinpath(filename.name.replace('dl1', 'dl2', 1))

    if output_file.exists():
        raise IOError(output_file + ' exists, exiting.')

    dl1_keys = get_dataset_keys(filename)

    if dl1_images_lstcam_key in dl1_keys:
        dl1_keys.remove(dl1_images_lstcam_key)

    if dl1_params_lstcam_key in dl1_keys:
        dl1_keys.remove(dl1_params_lstcam_key)

    if dl1_params_src_dep_lstcam_key in dl1_keys:
        dl1_keys.remove(dl1_params_src_dep_lstcam_key)

    if dl1_likelihood_params_lstcam_key in dl1_keys:
        dl1_keys.remove(dl1_likelihood_params_lstcam_key)

    metadata = global_metadata()
    write_metadata(metadata, output_file)

    with open_file(filename, 'r') as h5in:
        with open_file(output_file, 'a') as h5out:

            # Write the selected DL1 info
            for k in dl1_keys:
                if not k.startswith('/'):
                    k = '/' + k

                path, name = k.rsplit('/', 1)
                if path not in h5out:
                    grouppath, groupname = path.rsplit('/', 1)
                    g = h5out.create_group(
                        grouppath, groupname, createparents=True
                    )
                else:
                    g = h5out.get_node(path)

                h5in.copy_node(k, g, overwrite=True)

    # need container to use lstchain.io.add_global_metadata and lstchain.io.add_config_metadata
    if not config['source_dependent']:
        if 'lh_fit_config' not in config.keys():
            write_dl2_dataframe(dl2, output_file, config=config, meta=metadata)
        else:
            dl2_onlylhfit = dl2[lhfit_keys]
            dl2.drop(lhfit_keys, axis=1, inplace=True)
            write_dl2_dataframe(dl2, output_file, config=config, meta=metadata)
            write_dataframe(dl2_onlylhfit, output_file, dl2_likelihood_params_lstcam_key, config=config, meta=metadata)

    else:
        write_dl2_dataframe(dl2_srcindep, output_file, config=config, meta=metadata)
        write_dataframe(pd.concat(dl2_srcdep_dict, axis=1), output_file, dl2_params_src_dep_lstcam_key, config=config,
                        meta=metadata)


def main():
    args = parser.parse_args()

    custom_config = {}
    if args.config_file is not None:
        try:
            custom_config = read_configuration_file(args.config_file.absolute())
        except("Custom configuration could not be loaded !!!"):
            pass

    config = replace_config(standard_config, custom_config)

    # load models once and for all
    models_dict = {'reg_energy': joblib.load(Path(args.path_models, 'reg_energy.sav'))}
    models_dict['cls_gh'] = joblib.load(Path(args.path_models, 'cls_gh.sav'))
    if config['disp_method'] == 'disp_vector':
        models_dict['disp_vector'] = joblib.load(Path(args.path_models, 'reg_disp_vector.sav'))
    elif config['disp_method'] == 'disp_norm_sign':
        models_dict['disp_norm'] = joblib.load(Path(args.path_models, 'reg_disp_norm.sav'))
        models_dict['disp_sign'] = joblib.load(Path(args.path_models, 'cls_disp_sign.sav'))

    for filename in args.input_files:
        apply_to_file(filename, models_dict, args.output_dir, config)



if __name__ == '__main__':
    main()<|MERGE_RESOLUTION|>--- conflicted
+++ resolved
@@ -98,7 +98,6 @@
             data.alt_tel = - np.pi / 2.
             data.az_tel = - np.pi / 2.
 
-<<<<<<< HEAD
     try:
         subarray_info = SubarrayDescription.from_hdf(filename)
         tel_id = config["allowed_tels"][0] if "allowed_tels" in config else 1
@@ -107,7 +106,7 @@
         print("subarray table is not readable because of the version inompatibility.")
         print("Use the effective focal lentgh for the standard LST optics")
         effective_focal_length = OPTICS.effective_focal_length
-=======
+        
     # Normalize all azimuth angles to the range [0, 360) degrees 
     data.az_tel = Angle(data.az_tel, u.rad).wrap_at(360 * u.deg).rad
 
@@ -115,10 +114,6 @@
     if 'sin_az_tel' not in data.columns:
         data['sin_az_tel'] = np.sin(data.az_tel)
 
-    subarray_info = SubarrayDescription.from_hdf(filename)
-    tel_id = config["allowed_tels"][0] if "allowed_tels" in config else 1
-    focal_length = subarray_info.tel[tel_id].optics.equivalent_focal_length
->>>>>>> 78af94b4
 
     # Apply the models to the data
 
