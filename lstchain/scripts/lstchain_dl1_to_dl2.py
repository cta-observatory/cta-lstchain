--- conflicted
+++ resolved
@@ -151,27 +151,6 @@
             data_with_srcdep_param = filter_events(data_with_srcdep_param,
                                                    filters=config["events_filters"],
                                                    finite_params=config['energy_regression_features']
-<<<<<<< HEAD
-                                                   + config['disp_regression_features']
-                                                   + config['particle_classification_features']
-                                                   + config['disp_classification_features'],
-                                               )
-
-            if config['disp_method'] is not None:                
-                if config['disp_method'] == 'disp_vector':
-                    dl2_df = dl1_to_dl2.apply_models(data_with_srcdep_param, cls_gh, reg_energy,
-                                                     reg_disp_vector=reg_disp_vector,
-                                                     focal_length=focal_length, custom_config=config)
-                elif config['disp_method'] == 'disp_norm_sign':
-                    dl2_df = dl1_to_dl2.apply_models(data_with_srcdep_param, cls_gh, reg_energy,
-                                                     reg_disp_norm=reg_disp_norm,
-                                                     cls_disp_sign=cls_disp_sign, focal_length=focal_length,
-                                                     custom_config=config)
-            else:
-                dl2_df = dl1_to_dl2.apply_models(data_with_srcdep_param, cls_gh, reg_energy,
-                                                 focal_length=focal_length, custom_config=config)
-
-=======
                                                                  + config['disp_regression_features']
                                                                  + config['particle_classification_features']
                                                                  + config['disp_classification_features'],
@@ -185,7 +164,9 @@
                 dl2_df = dl1_to_dl2.apply_models(data_with_srcdep_param, file_cls_gh, file_reg_energy,
                                                  reg_disp_norm=file_disp_norm, cls_disp_sign=file_disp_sign,
                                                  focal_length=focal_length, custom_config=config)
->>>>>>> 0a4ceac9
+            elif config['disp_method'] == None:                
+                dl2_df = dl1_to_dl2.apply_models(data_with_srcdep_param, file_cls_gh, file_reg_energy,
+                                                 focal_length=focal_length, custom_config=config)
 
             dl2_srcdep = dl2_df.drop(srcindep_keys, axis=1)
             dl2_srcdep_dict[k] = dl2_srcdep
