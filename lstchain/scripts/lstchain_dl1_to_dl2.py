--- conflicted
+++ resolved
@@ -112,8 +112,8 @@
     os.makedirs(args.output_dir, exist_ok=True)
     output_file = os.path.join(args.output_dir, os.path.basename(args.input_file).replace('dl1','dl2'))
 
-    if os.path.exists(outfile):
-        raise IOError(outfile + ' exists, exiting.')
+    if os.path.exists(output_file):
+        raise IOError(output_file + ' exists, exiting.')
 
     dl1_keys = get_dataset_keys(args.datafile)
     dl1_keys.remove(dl1_params_lstcam_key)
@@ -125,14 +125,10 @@
         for k in dl1_keys:
             if '/_i_' not in k:
                 table = Table(file.root[k][:])
-                table.write(outfile, path=k, append=True)
+                table.write(output_file, path=k, append=True)
 
-<<<<<<< HEAD
-    write_dl2_dataframe(dl2.astype(float), outfile)
-=======
-    shutil.copyfile(args.input_file, output_file)
     write_dl2_dataframe(dl2.astype(float), output_file)
->>>>>>> f31fd6ee
+
 
 
 if __name__ == '__main__':
