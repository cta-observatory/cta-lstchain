--- conflicted
+++ resolved
@@ -200,13 +200,8 @@
             if len(file_list) == 0:
                 raise IOError(f"Time calibration file from run {time_run} not found\n")
             else:
-<<<<<<< HEAD
                 time_file = file_list[0].resolve()
                 
-=======
-                time_file = file_list[0]
-
->>>>>>> e0d1da27
         if not os.path.exists(time_file):
             raise IOError(f"Time calibration file {time_file} does not exist\n")
 
@@ -232,13 +227,9 @@
                 else:
                     sys_date_list = sorted([file.parts[-3] for file in dir_list],reverse=True)
                     selected_date = next((day for day in sys_date_list if day <= date), sys_date_list[-1])
-<<<<<<< HEAD
+
                     systematics_file = Path(f"{sys_dir}/{selected_date}/{pro}/ffactor_systematics_{selected_date}.h5").resolve()
             
-=======
-                    systematics_file = f"{sys_dir}/{selected_date}/{prod_id}/ffactor_systematics_{selected_date}.h5"
-
->>>>>>> e0d1da27
             if not os.path.exists(systematics_file):
                 raise IOError(f"F-factor systematics correction file {systematics_file} does not exist\n")
 
