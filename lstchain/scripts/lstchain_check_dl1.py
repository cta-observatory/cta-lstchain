#!/usr/bin/env python
"""

Script to check the contents of LST DL1 files and associated muon ring files
To run it, type e.g.:
python lstchain_check_dl1.py
--input-file dl1_LST-1.1.Run01881.0000.h5

or, for a whole run:
python lstchain_check_dl1.py
--input-file "dl1_LST-1.1.Run01881.*.h5"

It produces as output a datacheck_dl1_*.h5 file and a datacheck_dl1_*.pdf
file containing data check information. If the input file is a single dl1
file, then the output file names contain the run and subrun index (otherwise,
only the run index)

The script can also be run over one file of type datacheck_dl1_*.h5, and then
only the plotting part is executed.

The muons_*.fits files which are produced together with the DL1 event files
must be available in the same directory as the input files (of whatever
type).

"""
import argparse
import glob
import logging
import os
from warnings import simplefilter

# I had enough of those annoying future warnings, hence:
simplefilter(action='ignore', category=FutureWarning)
from lstchain.datachecks import check_dl1, plot_datacheck

parser = argparse.ArgumentParser(formatter_class=argparse.
                                 ArgumentDefaultsHelpFormatter)

required = parser.add_argument_group('required arguments')
optional = parser.add_argument_group('optional arguments')

# Required arguments
# input file(s). Wildcards can be used, but inside quotes e.g. "dl1*.h5"
required.add_argument('--input-file', type=str, required=True,
                      help='Path to DL1 data file(s) (containing pixel-wise '
                           'charge information and image parameters) OR to '
                           'datacheck_dl1_*.h5 files (only plotting part is '
                           'executed in that case)'
                      )

# Optional arguments
# path for output files
optional.add_argument('--output-dir', default='.', type=str,
                      help='Directory where the output files will be written'
                      )

# path for muons .fits files. If not given, it is assumed that the files are
# in the same directory of the input files (either of the dl1 type
# or of the datacheck_dl1 type)
optional.add_argument('--muons-dir', default=None, type=str,
                      help='Directory where the muon .fits files are located '
                      )
# maximum number of processes to be run in parallel
# This refers to the processes explicitly spawned by check_dl1, not to what
# e.g. numpy may do on its own!
optional.add_argument('--max-cores', default=4, type=int,
                      help='Maximum number of processes spawned'
                      )
optional.add_argument('--omit-pdf', action='store_true',
                      help='Do NOT create the data check pdf file'
                      )
optional.add_argument('--batch', '-b', action='store_true',
                      help='Run the script without plotting output'
                      )


def main():
<<<<<<< HEAD
=======
    args, unknown = parser.parse_known_args()
    
>>>>>>> d7e480b7
    logging.basicConfig(level=logging.INFO, format='%(message)s')
    logger = logging.getLogger(__name__)

    if len(unknown) > 0:
        ukn = ''
        for s in unknown:
            ukn += s + ' '
        logger.error('Unknown options: ' + ukn)
        exit(-1)

    logger.info('input files: {}'.format(args.input_file))
    logger.info('output directory: {}'.format(args.output_dir))

    filenames = glob.glob(args.input_file)
    if len(filenames) == 0:
        logger.error('Input files not found!')
        exit(-1)

    # order input files by name, i.e. by run index (assuming they are in the
    # same directory):
    filenames.sort()

    # if input files are existing dl1 datacheck .h5 files, just create the
    # output pdf with the check plots (since nothing else can be done with
    # that input, the create_pdf argument is ignored in that case:
    if os.path.basename(filenames[0]).startswith("datacheck_dl1"):
        plot_datacheck(filenames, args.output_dir, args.batch, args.muons_dir)
        return

    # otherwise, do the full analysis to produce the dl1_datacheck h5 file
    # and the associated pdf:
    check_dl1(filenames, args.output_dir, args.max_cores, not args.omit_pdf, args.batch)


if __name__ == '__main__':
    main()<|MERGE_RESOLUTION|>--- conflicted
+++ resolved
@@ -75,11 +75,9 @@
 
 
 def main():
-<<<<<<< HEAD
-=======
+
     args, unknown = parser.parse_known_args()
     
->>>>>>> d7e480b7
     logging.basicConfig(level=logging.INFO, format='%(message)s')
     logger = logging.getLogger(__name__)
 
