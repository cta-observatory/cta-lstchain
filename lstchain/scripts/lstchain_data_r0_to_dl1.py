import argparse
from ctapipe.utils import get_dataset_path
from lstchain.reco import dl0_to_dl1
from lstchain.io.config import read_configuration_file
import os

parser = argparse.ArgumentParser(description="R0 to DL1")


parser.add_argument('--infile', '-f', type=str,
                    dest='infile',
                    help='path to the .fits.fz file with the raw events',
                    default=None, required=True)

parser.add_argument('--outdir', '-o', action='store', type=str,
                    dest='outdir',
                    help='Path where to store the reco dl2 events',
                    default='./dl1_data/')

parser.add_argument('--config_file', '-conf', action='store', type=str,
                    dest='config_file',
                    help='Path to a configuration file. If none is given, a standard configuration is applied',
                    default=None
                    )

parser.add_argument('--pedestal_path', '-pedestal', action='store', type=str,
                    dest='pedestal_path',
                    help='Path to a pedestal file',
                    default=None, required=True
                    )

parser.add_argument('--calibration_path', '-calib', action='store', type=str,
                    dest='calibration_path',
                    help='Path to a calibration file',
                    default=None, required=True
                    )

parser.add_argument('--time_calibration_path', '-time_calib', action='store', type=str,
                    dest='time_calibration_path',
                    help='Path to a calibration file for pulse time correction',
                    default=None, required=True
                    )

parser.add_argument('--pointing_file_path', '-pointing', action='store', type=str,
                    dest='pointing_file_path',
                    help='Path to the Drive log file with the pointing information.',
                    default=None
                    )

<<<<<<< HEAD
parser.add_argument('--ucts_t0_dragon', action='store', type=float,
                    dest='ucts_t0_dragon',
                    help='UCTS timestamp in nsecs, unix format and TAI scale of the \
                          first event of the run with valid timestamp. If none is \
                          passed, the start-of-the-run timestamp is provided, hence \
                          Dragon timestmap is not reliable.',
                    default="NaN"
                    )

parser.add_argument('--dragon_counter0', action='store', type=float,
                    dest='dragon_counter0',
                    help='Dragon counter (pps + 10MHz) in nsecs corresponding \
                          to the first reliable UCTS of the run. To be provided \
                          along with ucts_t0_dragon.',
                    default="NaN"
                    )

parser.add_argument('--ucts_t0_tib', action='store', type=float,
                    dest='ucts_t0_tib',
                    help='UCTS timestamp in nsecs, unix format and TAI scale of the \
                          first event of the run with valid timestamp. If none is \
                          passed, the start-of-the-run timestamp is provided, hence \
                          TIB timestmap is not reliable.',
                    default="NaN"
                    )

parser.add_argument('--tib_counter0', action='store', type=float,
                    dest='tib_counter0',
                    help='First valid TIB counter (pps + 10MHz) in nsecs corresponding \
                          to the first reliable UCTS of the run when TIB is available. \
                          To be provided along with ucts_t0_tib.',
                    default="NaN"
                    )
=======
parser.add_argument('--max_events', '-maxevts', action='store', type=int,
                    dest='max_events',
                    help='Maximum number of events to be processed.',
                    default=int(1e15)
                    )

>>>>>>> cd0fa29f

args = parser.parse_args()


def main():
    os.makedirs(args.outdir, exist_ok=True)

    dl0_to_dl1.allowed_tels = {1, 2, 3, 4}
    output_filename = args.outdir + '/dl1_' + os.path.basename(args.infile).rsplit('.', 1)[0] + '.h5'

    config = {}
    if args.config_file is not None:
        try:
            config = read_configuration_file(args.config_file)
        except("Custom configuration could not be loaded !!!"):
            pass

    config["max_events"] = args.max_events
    
    dl0_to_dl1.r0_to_dl1(args.infile,
                         output_filename=output_filename,
                         custom_config=config,
                         pedestal_path=args.pedestal_path,
                         calibration_path=args.calibration_path,
                         time_calibration_path=args.time_calibration_path,
                         pointing_file_path=args.pointing_file_path,
                         ucts_t0_dragon=args.ucts_t0_dragon,
                         dragon_counter0=args.dragon_counter0,
                         ucts_t0_tib=args.ucts_t0_tib,
                         tib_counter0=args.tib_counter0
                         )


if __name__ == '__main__':
    main()<|MERGE_RESOLUTION|>--- conflicted
+++ resolved
@@ -47,7 +47,6 @@
                     default=None
                     )
 
-<<<<<<< HEAD
 parser.add_argument('--ucts_t0_dragon', action='store', type=float,
                     dest='ucts_t0_dragon',
                     help='UCTS timestamp in nsecs, unix format and TAI scale of the \
@@ -81,14 +80,12 @@
                           To be provided along with ucts_t0_tib.',
                     default="NaN"
                     )
-=======
+
 parser.add_argument('--max_events', '-maxevts', action='store', type=int,
                     dest='max_events',
                     help='Maximum number of events to be processed.',
                     default=int(1e15)
                     )
-
->>>>>>> cd0fa29f
 
 args = parser.parse_args()
 
