--- conflicted
+++ resolved
@@ -296,20 +296,6 @@
 
     #True position
 
-<<<<<<< HEAD
-    trueX = data[data[hadro]==0]['src_x'].to_numpy()
-    trueY = data[data[hadro]==0]['src_y'].to_numpy()
-    trueXprot = data[data[hadro]==101]['src_x'].to_numpy()
-    trueYprot = data[data[hadro]==101]['src_y'].to_numpy()
-
-    #Reconstructed position
-
-    recX = data[data[hadro]==0]['src_x_rec'].to_numpy()
-    recY = data[data[hadro]==0]['src_y_rec'].to_numpy()
-    recXprot = data[data[hadro]==101]['src_x_rec'].to_numpy()
-    recYprot = data[data[hadro]==101]['src_y_rec'].to_numpy()
-
-=======
 
     trueX = data[data[hadro]==0]['src_x']
     trueY = data[data[hadro]==0]['src_y']
@@ -322,7 +308,6 @@
     recY = data[data[hadro]==0]['src_y_rec']
     recXprot = data[data[hadro]==101]['src_x_rec']
     recYprot = data[data[hadro]==101]['src_y_rec']
->>>>>>> d62d44c5
     ran = np.array([(-0.3, 0.3), (-0.4, 0.4)])
     nbins=50
 
