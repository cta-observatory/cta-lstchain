--- conflicted
+++ resolved
@@ -6,11 +6,6 @@
 import tables
 from astropy.table import Table
 
-
-<<<<<<< HEAD
-merged_dl1_file = os.path.join(test_dir, 'dl1_merged.h5')
-dl2_test_file = os.path.join(test_dir, 'dl2_test.h5')
-=======
 @pytest.fixture
 def merged_h5file(tmp_path, simulated_dl1_file):
     """Produce a smart merged h5 file from simulated dl1 files."""
@@ -22,7 +17,6 @@
     )
     return merged_dl1_file
 
->>>>>>> 365258af
 
 def test_write_dataframe():
     from lstchain.io.io import write_dataframe
@@ -74,21 +68,12 @@
 
 
 @pytest.mark.run(after='test_apply_models')
-<<<<<<< HEAD
-def test_write_dl2_dataframe():
-    from lstchain.tests.test_lstchain import dl2_file
-=======
 def test_write_dl2_dataframe(tmp_path, simulated_dl2_file):
->>>>>>> 365258af
     from lstchain.io.io import dl2_params_lstcam_key
     from lstchain.io import write_dl2_dataframe
-<<<<<<< HEAD
-    write_dl2_dataframe(dl2, dl2_test_file)
-=======
 
     dl2 = pd.read_hdf(simulated_dl2_file, key=dl2_params_lstcam_key)
     write_dl2_dataframe(dl2, tmp_path / 'dl2_test.h5')
->>>>>>> 365258af
 
 
 @pytest.mark.run(after='test_r0_to_dl1')
