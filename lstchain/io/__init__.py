--- conflicted
+++ resolved
@@ -23,7 +23,6 @@
 standard_config = get_standard_config()
 
 __all__ = [
-<<<<<<< HEAD
     "get_standard_config",
     "replace_config",
     "read_configuration_file",
@@ -42,25 +41,4 @@
     "read_simu_info_merged_hdf5",
     "write_calibration_data",
     "HDF5_ZSTD_FILTERS",
-=======
-    'get_standard_config',
-    'replace_config',
-    'read_configuration_file',
-    'DL1ParametersContainer',
-    'DispContainer',
-    'EventSelector',
-    'get_dataset_keys',
-    'auto_merge_h5files',
-    'smart_merge_h5files',
-    'write_simtel_energy_histogram',
-    'write_mcheader',
-    'write_dl2_dataframe',
-    'global_metadata',
-    'add_global_metadata',
-    'write_metadata',
-    'write_subarray_tables',
-    'read_simu_info_merged_hdf5',
-    'write_calibration_data',
-    'HDF5_ZSTD_FILTERS',
->>>>>>> a217b5de
 ]