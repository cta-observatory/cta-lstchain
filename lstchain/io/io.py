--- conflicted
+++ resolved
@@ -1131,10 +1131,8 @@
                             nsb.append(float(cfg_element[1].strip('all:')))
                 except Exception as e:
                     print('Unexpected end of %s,\n caught exception %s', filename, e)
-<<<<<<< HEAD
     return nsb
-=======
-    return nsb
+
 
 def check_mc_type(filename):
     """
@@ -1165,5 +1163,4 @@
         raise ValueError('mc type cannot be identified')
 
     return mc_type
-            
->>>>>>> 64abf626
+            