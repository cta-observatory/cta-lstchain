--- conflicted
+++ resolved
@@ -16,7 +16,6 @@
 from eventio.search_utils import yield_toplevel_of_type
 from .lstcontainers import ThrownEventsHistogram, ExtraMCInfo, MetaData
 from tqdm import tqdm
-<<<<<<< HEAD
 
 # from ctapipe.tools.stage1 import Stage1ProcessorTool
 from ctapipe.instrument import (
@@ -27,11 +26,6 @@
     TelescopeDescription,
     SubarrayDescription,
 )
-=======
-# from ctapipe.tools.stage1 import Stage1ProcessorTool
-from ctapipe.instrument import OpticsDescription, CameraGeometry, CameraDescription, CameraReadout, \
-    TelescopeDescription, SubarrayDescription
->>>>>>> 59c360e3
 from pyirf.simulations import SimulatedEventsInfo
 
 import logging
@@ -40,7 +34,6 @@
 
 
 __all__ = [
-<<<<<<< HEAD
     "read_simu_info_hdf5",
     "read_simu_info_merged_hdf5",
     "get_dataset_keys",
@@ -59,56 +52,24 @@
     "write_dataframe",
     "write_dl2_dataframe",
     "write_calibration_data",
-    "read_dl2_to_pyirf",
+    "read_mc_dl2_to_QTable",
+    "read_data_dl2_to_QTable",
     "read_dl2_params",
     "extract_observation_time",
     "merge_dl2_runs",
 ]
 
-
-=======
-    'read_simu_info_hdf5',
-    'read_simu_info_merged_hdf5',
-    'get_dataset_keys',
-    'write_simtel_energy_histogram',
-    'write_mcheader',
-    'check_thrown_events_histogram',
-    'check_mcheader',
-    'check_metadata',
-    'read_metadata',
-    'auto_merge_h5files',
-    'smart_merge_h5files',
-    'global_metadata',
-    'add_global_metadata',
-    'write_subarray_tables',
-    'write_metadata',
-    'write_dataframe',
-    'write_dl2_dataframe',
-    'write_calibration_data',
-    'read_mc_dl2_to_QTable',
-    'read_data_dl2_to_QTable',
-    'read_dl2_params',
-    'extract_observation_time',
-    'merge_dl2_runs'
-]
-
->>>>>>> 59c360e3
 dl1_params_tel_mon_ped_key = "dl1/event/telescope/monitoring/pedestal"
 dl1_params_tel_mon_cal_key = "/dl1/event/telescope/monitoring/calibration"
 dl1_params_lstcam_key = "dl1/event/telescope/parameters/LST_LSTCam"
 dl1_images_lstcam_key = "dl1/event/telescope/image/LST_LSTCam"
 dl2_params_lstcam_key = "dl2/event/telescope/parameters/LST_LSTCam"
-<<<<<<< HEAD
 dl1_params_src_dep_lstcam_key = (
     "dl1/event/telescope/parameters_src_dependent/LST_LSTCam"
 )
 dl2_params_src_dep_lstcam_key = (
     "dl2/event/telescope/parameters_src_dependent/LST_LSTCam"
 )
-=======
-dl1_params_src_dep_lstcam_key = "dl1/event/telescope/parameters_src_dependent/LST_LSTCam"
-dl2_params_src_dep_lstcam_key = "dl2/event/telescope/parameters_src_dependent/LST_LSTCam"
->>>>>>> 59c360e3
 
 HDF5_ZSTD_FILTERS = tables.Filters(
     complevel=5,  # enable compression, 5 is a good tradeoff between compression and speed
@@ -868,12 +829,6 @@
         add_global_metadata(event.simulation, metadata)
         add_global_metadata(event.trigger, metadata)
 
-<<<<<<< HEAD
-    writer.write(
-        table_name="subarray/mc_shower", containers=[event.index, event.simulation]
-    )
-=======
->>>>>>> 59c360e3
     writer.write(table_name="subarray/trigger", containers=[event.index, event.trigger])
 
 
@@ -1004,11 +959,7 @@
     if new_ped:
         # write ped container
         writer.write(
-<<<<<<< HEAD
-            table_name=f"telescope/monitoring/pedestal",
-=======
             table_name="telescope/monitoring/pedestal",
->>>>>>> 59c360e3
             containers=[mon_index, mon_event.pedestal],
         )
 
@@ -1074,11 +1025,7 @@
     events = pd.read_hdf(filename, key=dl2_params_lstcam_key).rename(
         columns=name_mapping
     )
-<<<<<<< HEAD
-    events = table.QTable.from_pandas(events)
-=======
     events = QTable.from_pandas(events)
->>>>>>> 59c360e3
 
     for k, v in unit_mapping.items():
         events[k] *= v
