--- conflicted
+++ resolved
@@ -1161,10 +1161,8 @@
                             nsb.append(float(cfg_element[1].strip('all:')))
                 except Exception as e:
                     print('Unexpected end of %s,\n caught exception %s', filename, e)
-<<<<<<< HEAD
     return nsb
-=======
-    return nsb
+
 
 def check_mc_type(filename):
     """
@@ -1196,4 +1194,3 @@
 
     return mc_type
             
->>>>>>> e7561618
