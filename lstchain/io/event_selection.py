import numpy as np
import operator
import astropy.units as u

from ctapipe.core import Component
from ctapipe.containers import EventType
from ctapipe.core.traits import Dict, List, Float, Int
from lstchain.reco.utils import filter_events


from pyirf.cuts import calculate_percentile_cut, evaluate_binned_cut


__all__ = ["EventSelector", "DL3Cuts", "DataBinning"]

WOBBLE_OFFSET_STD = 0.4 * u.deg


class EventSelector(Component):
    """
    Filter values used for event filters and list of finite parameters are
    taken as inputs and filter_events() is used on a table of events
    called in with the Component.

    For event_type, we choose the sub-array trigger, EventType.SUBARRAY.value,
    32, which is for shower event candidate, as per the latest CTA R1 Event
    Data Model.
    """

    filters = Dict(
        help="Dict of event filter parameters",
        default_value={
            "r": [0, 1],
            "wl": [0.01, 1],
            "leakage_intensity_width_2": [0, 1],
            "event_type": [EventType.SUBARRAY.value, EventType.SUBARRAY.value],
        },
    ).tag(config=True)

    finite_params = List(
        help="List of parameters to ensure finite values",
        default_value=["intensity", "length", "width"],
    ).tag(config=True)

    def filter_cut(self, events):
        """
        Apply the standard event filters.
        """
        return filter_events(events, self.filters, self.finite_params)


class DL3Cuts(Component):
    """
    Selection cuts for DL2 to DL3 conversion
    """

    min_event_p_en_bin = Float(
        help="Minimum events per energy bin, to evaluate percentile cuts",
        default_value=100,
    ).tag(config=True)

    global_gh_cut = Float(
        help="Global selection cut for gh_score (gammaness)",
        default_value=0.6,
    ).tag(config=True)

    gh_efficiency = Float(
        help="Gamma efficiency for optimized g/h cuts in %",
        default_value=0.95,
    ).tag(config=True)

    min_gh_cut = Float(
        help="Minimum gh_score (gammaness) cut in an energy bin",
        default_value=0.1,
    ).tag(config=True)

    max_gh_cut = Float(
        help="Maximum gh_score (gammaness) cut in an energy bin",
        default_value=0.95,
    ).tag(config=True)

    min_theta_cut = Float(
        help="Minimum theta cut (deg) in an energy bin",
        default_value=0.1,
    ).tag(config=True)

    n_off_wobbles = Int(
        help="Number of wobbles considered for evaluating OFF regions",
        default_value=3,
    ).tag(config=True)

    theta_containment = Float(
        help="Percentage containment region for theta cuts",
        default_value=0.68,
    ).tag(config=True)

    global_theta_cut = Float(
        help="Global selection cut (deg) for theta",
        default_value=0.2,
    ).tag(config=True)

    min_alpha_cut = Float(
        help="Minimum alpha cut (deg) in an energy bin",
        default_value=1,
    ).tag(config=True)

    max_alpha_cut = Float(
        help="Maximum alpha cut (deg) in an energy bin",
        default_value=20,
    ).tag(config=True)

    fill_alpha_cut = Float(
<<<<<<< HEAD
        help=(
            "Fill value of alpha cut (deg) in an energy bin with fewer "
            + "than minimum number of events present"
        ),
        default_value=45,
=======
        help="Fill value of alpha cut (deg) in an energy bin with fewer "
        + "than minimum number of events present",
        default_value=20,
>>>>>>> 5ad5d80d
    ).tag(config=True)

    alpha_containment = Float(
        help="Percentage containment region for alpha cuts",
        default_value=0.68,
    ).tag(config=True)

    global_alpha_cut = Float(
        help="Global selection cut (deg) for alpha",
        default_value=20,
    ).tag(config=True)

    allowed_tels = List(
        help="List of allowed LST telescope ids",
        trait=Int(),
        default_value=[1],
    ).tag(config=True)

    def apply_global_gh_cut(self, data):
        """
        Applying a global gammaness cut on a given data
        """
        return data[data["gh_score"] > self.global_gh_cut]

    def update_fill_cuts(self, cut_table):
        """
        For an energy-dependent cut table, update the cuts for bins with number
        of events fewer than the minimum number, for which pyirf uses a
        constant fill_value, usually at the energy threshold limits, with cut
        evaluated at the nearest bin with number of events more than the given
        minimum.
        """
        cut_table_new = cut_table.copy()

        low_event_bins = np.argwhere(
            cut_table["n_events"] < self.min_event_p_en_bin
        ).ravel()
        high_event_bins = np.where(
            cut_table["n_events"] >= self.min_event_p_en_bin
        )[0]

        for low_ in low_event_bins:
            if low_ < high_event_bins[0]:
                cut_table_new["cut"].value[low_] = cut_table["cut"].value[
                    high_event_bins[0]
                ]
            elif low_ > high_event_bins[-1]:
                cut_table_new["cut"].value[low_] = cut_table["cut"].value[
                    high_event_bins[-1]
                ]

        return cut_table_new

    def energy_dependent_gh_cuts(self, data, energy_bins, smoothing=None):
        """
        Evaluating energy-dependent gammaness cuts, in a given
        data, with provided reco energy bins, and other parameters to
        pass to the pyirf.cuts.calculate_percentile_cut function
        """

        gh_cuts = calculate_percentile_cut(
            data["gh_score"],
            data["reco_energy"],
            bins=energy_bins,
            min_value=self.min_gh_cut,
            max_value=self.max_gh_cut,
            fill_value=data["gh_score"].max(),
            percentile=100 * (1 - self.gh_efficiency),
            smoothing=smoothing,
            min_events=self.min_event_p_en_bin,
        )
        if (gh_cuts["n_events"] < self.min_event_p_en_bin).any():
            gh_cuts = self.update_fill_cuts(gh_cuts)

        return gh_cuts

    def apply_energy_dependent_gh_cuts(self, data, gh_cuts):
        """
        Applying a given energy-dependent gh cuts on the given data, along the
        reco energy bins.
        """
        data["selected_gh"] = evaluate_binned_cut(
            data["gh_score"],
            data["reco_energy"],
            gh_cuts,
            operator.ge,
        )
        return data[data["selected_gh"]]

    def apply_global_theta_cut(self, data):
        """
        Applying a global theta cut on a given data
        """
        return data[data["theta"].to_value(u.deg) < self.global_theta_cut]

    def energy_dependent_theta_cuts(
        self,
        data,
        energy_bins,
        use_same_disp_sign=True,
        smoothing=None,
    ):
        """
        Evaluating energy-dependent theta cuts, in a given MC data,
        with provided reco energy bins, and other parameters to pass to the
        pyirf.cuts.calculate_percentile_cut function.

        For MC events, the disp_sign may be reconstructed incorrectly with
        respect to the true value, and thus resulting in a bi-modal PSF.
        For evaluating the energy-dependent theta cuts, we want to consider,
        only the central region of PSF. To fix this issue, by default, we apply
        a mask on the data, so as to only use events with the same disp_sign
        after reconstruction, for evaluating the percentile cut.

        Note: In this case, at low energies, where disp_sign determination is
        pretty uncertain, an efficiency of 40% or larger will result in a cut
        which keeps the whole central region of the PSF.

        If the user wishes to not use this method, they can make the boolean
        use_same_disp_sign as False.

        Note: Using too fine binning will result in too un-smooth cuts.
        """
        max_theta = (
            WOBBLE_OFFSET_STD.value * np.sin(np.pi / (self.n_off_wobbles + 1))
        ) * u.deg

        if use_same_disp_sign:
            disp_mask = data["reco_disp_sign"] == data["disp_sign"]
            data = data[disp_mask]

        theta_cuts = calculate_percentile_cut(
            data["theta"],
            data["reco_energy"],
            bins=energy_bins,
            min_value=self.min_theta_cut * u.deg,
            max_value=max_theta,
            fill_value=max_theta,
            percentile=100 * self.theta_containment,
            smoothing=smoothing,
            min_events=self.min_event_p_en_bin,
        )

        if (theta_cuts["n_events"] < self.min_event_p_en_bin).any():
            theta_cuts = self.update_fill_cuts(theta_cuts)

        return theta_cuts

    def apply_energy_dependent_theta_cuts(self, data, theta_cuts):
        """
        Applying a given energy-dependent theta cuts on a given data, along the
        reco energy bins.
        """
        data["selected_theta"] = evaluate_binned_cut(
            data["theta"],
            data["reco_energy"],
            theta_cuts,
            operator.le,
        )
        return data[data["selected_theta"]]

    def apply_global_alpha_cut(self, data):
        """
        Applying a global alpha cut on a given data
        """
        return data[data["alpha"].to_value(u.deg) < self.global_alpha_cut]

    def energy_dependent_alpha_cuts(self, data, energy_bins, smoothing=None):
        """
        Evaluating an optimized energy-dependent alpha cuts, in a given
        data, with provided reco energy bins, and other parameters to
        pass to the pyirf.cuts.calculate_percentile_cut function.

        Note: Using too fine binning will result in too un-smooth cuts.
        """

        alpha_cuts = calculate_percentile_cut(
            data["alpha"],
            data["reco_energy"],
            bins=energy_bins,
            min_value=self.min_alpha_cut * u.deg,
            max_value=self.max_alpha_cut * u.deg,
            fill_value=self.fill_alpha_cut * u.deg,
            percentile=100 * self.alpha_containment,
            smoothing=smoothing,
            min_events=self.min_event_p_en_bin,
        )

        if (alpha_cuts["n_events"] < self.min_event_p_en_bin).any():
            alpha_cuts = self.update_fill_cuts(alpha_cuts)

        return alpha_cuts

    def apply_energy_dependent_alpha_cuts(self, data, alpha_cuts):
        """
        Applying a given energy-dependent alpha cuts on a given data, along the
        reco energy bins.
        """

        data["selected_alpha"] = evaluate_binned_cut(
            data["alpha"],
            data["reco_energy"],
            alpha_cuts,
            operator.le,
        )
        return data[data["selected_alpha"]]

    def allowed_tels_filter(self, data):
        """
        Applying a filter on telescopes used for observation.
        """
        mask = np.zeros(len(data), dtype=bool)
        for tel_id in self.allowed_tels:
            mask |= data["tel_id"] == tel_id
        return data[mask]


class DataBinning(Component):
    """
    Collects information on generating energy and angular bins for
    generating IRFs as per pyIRF requirements.
    """

    true_energy_min = Float(
        help="Minimum value for True Energy bins in TeV units",
        default_value=0.005,
    ).tag(config=True)

    true_energy_max = Float(
        help="Maximum value for True Energy bins in TeV units",
        default_value=500,
    ).tag(config=True)

    true_energy_n_bins = Int(
        help="Number of bins in log scale for True Energy",
        default_value=25,
    ).tag(config=True)

    reco_energy_min = Float(
        help="Minimum value for Reco Energy bins in TeV units",
        default_value=0.005,
    ).tag(config=True)

    reco_energy_max = Float(
        help="Maximum value for Reco Energy bins in TeV units",
        default_value=500,
    ).tag(config=True)

    reco_energy_n_bins = Int(
        help="Number of bins in log scale for Reco Energy",
        default_value=25,
    ).tag(config=True)

    energy_migration_min = Float(
        help="Minimum value of Energy Migration matrix",
        default_value=0.2,
    ).tag(config=True)

    energy_migration_max = Float(
        help="Maximum value of Energy Migration matrix",
        default_value=5,
    ).tag(config=True)

    energy_migration_n_bins = Int(
        help="Number of bins in log scale for Energy Migration matrix",
        default_value=30,
    ).tag(config=True)

    fov_offset_min = Float(
        help="Minimum value for FoV Offset bins",
        default_value=0.1,
    ).tag(config=True)

    fov_offset_max = Float(
        help="Maximum value for FoV offset bins",
        default_value=1.1,
    ).tag(config=True)

    fov_offset_n_edges = Int(
        help="Number of edges for FoV offset bins",
        default_value=9,
    ).tag(config=True)

    bkg_fov_offset_min = Float(
        help="Minimum value for FoV offset bins for Background IRF",
        default_value=0,
    ).tag(config=True)

    bkg_fov_offset_max = Float(
        help="Maximum value for FoV offset bins for Background IRF",
        default_value=10,
    ).tag(config=True)

    bkg_fov_offset_n_edges = Int(
        help="Number of edges for FoV offset bins for Background IRF",
        default_value=21,
    ).tag(config=True)

    source_offset_min = Float(
        help="Minimum value for Source offset for PSF IRF",
        default_value=0,
    ).tag(config=True)

    source_offset_max = Float(
        help="Maximum value for Source offset for PSF IRF",
        default_value=1,
    ).tag(config=True)

    source_offset_n_edges = Int(
        help="Number of edges for Source offset for PSF IRF",
        default_value=101,
    ).tag(config=True)

    def true_energy_bins(self):
        """
        Creates bins for true energy in log scale using numpy.geomspace with
        true_energy_n_bins + 1 edges.
        """
        true_energy = np.geomspace(
            self.true_energy_min * u.TeV,
            self.true_energy_max * u.TeV,
            self.true_energy_n_bins + 1,
        )
        return true_energy

    def reco_energy_bins(self):
        """
        Creates bins for reco energy in log scale using numpy.geomspace with
        reco_energy_n_bins + 1 edges.
        """
        reco_energy = np.geomspace(
            self.reco_energy_min * u.TeV,
            self.reco_energy_max * u.TeV,
            self.reco_energy_n_bins + 1,
        )
        return reco_energy

    def energy_migration_bins(self):
        """
        Creates bins for energy migration in log scale using numpy.geomspace
        with energy_migration_n_bins + 1 edges.
        """
        energy_migration = np.geomspace(
            self.energy_migration_min,
            self.energy_migration_max,
            self.energy_migration_n_bins + 1,
        )
        return energy_migration

    def fov_offset_bins(self):
        """
        Creates bins for single/multiple FoV offset.
        """
        fov_offset = (
            np.linspace(
                self.fov_offset_min,
                self.fov_offset_max,
                self.fov_offset_n_edges,
            )
            * u.deg
        )
        return fov_offset

    def bkg_fov_offset_bins(self):
        """
        Creates bins for FoV offset for Background IRF,
        Using the same binning as in pyirf example.
        """
        background_offset = (
            np.linspace(
                self.bkg_fov_offset_min,
                self.bkg_fov_offset_max,
                self.bkg_fov_offset_n_edges,
            )
            * u.deg
        )
        return background_offset

    def source_offset_bins(self):
        """
        Creates bins for source offset for generating PSF IRF.
        Using the same binning as in pyirf example.
        """

        source_offset = (
            np.linspace(
                self.source_offset_min,
                self.source_offset_max,
                self.source_offset_n_edges,
            )
            * u.deg
        )
        return source_offset<|MERGE_RESOLUTION|>--- conflicted
+++ resolved
@@ -110,17 +110,11 @@
     ).tag(config=True)
 
     fill_alpha_cut = Float(
-<<<<<<< HEAD
         help=(
             "Fill value of alpha cut (deg) in an energy bin with fewer "
             + "than minimum number of events present"
         ),
-        default_value=45,
-=======
-        help="Fill value of alpha cut (deg) in an energy bin with fewer "
-        + "than minimum number of events present",
         default_value=20,
->>>>>>> 5ad5d80d
     ).tag(config=True)
 
     alpha_containment = Float(
