--- conflicted
+++ resolved
@@ -84,16 +84,9 @@
         default_value=0.1,
     ).tag(config=True)
 
-<<<<<<< HEAD
     n_off_wobbles = Int(
         help="Number of wobbles considered for evaluating OFF regions",
         default_value=3,
-=======
-    fill_theta_cut = Float(
-        help="Fill value of theta cut (deg) in an energy bin with fewer "
-        + "than minimum number of events present",
-        default_value=0.32,
->>>>>>> 743cec2e
     ).tag(config=True)
 
     theta_containment = Float(
@@ -117,15 +110,10 @@
     ).tag(config=True)
 
     fill_alpha_cut = Float(
-<<<<<<< HEAD
         help=(
             "Fill value of alpha cut (deg) in an energy bin with fewer "
             + "than minimum number of events present"
         ),
-=======
-        help="Fill value of alpha cut (deg) in an energy bin with fewer "
-        + "than minimum number of events present",
->>>>>>> 743cec2e
         default_value=45,
     ).tag(config=True)
 
@@ -151,7 +139,6 @@
         """
         return data[data["gh_score"] > self.global_gh_cut]
 
-<<<<<<< HEAD
     def update_fill_cuts(self, cut_table):
         """
         For an energy-dependent cut table, update the cuts for bins with number
@@ -181,8 +168,6 @@
 
         return cut_table_new
 
-=======
->>>>>>> 743cec2e
     def energy_dependent_gh_cuts(self, data, energy_bins, smoothing=None):
         """
         Evaluating energy-dependent gammaness cuts, in a given
@@ -204,11 +189,8 @@
         if (gh_cuts["n_events"] < self.min_event_p_en_bin).any():
             gh_cuts = self.update_fill_cuts(gh_cuts)
 
-<<<<<<< HEAD
         return gh_cuts
 
-=======
->>>>>>> 743cec2e
     def apply_energy_dependent_gh_cuts(self, data, gh_cuts):
         """
         Applying a given energy-dependent gh cuts on the given data, along the
@@ -232,10 +214,7 @@
         self,
         data,
         energy_bins,
-<<<<<<< HEAD
-=======
         use_same_disp_sign=True,
->>>>>>> 743cec2e
         smoothing=None,
     ):
         """
