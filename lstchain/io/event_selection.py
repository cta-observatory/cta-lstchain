--- conflicted
+++ resolved
@@ -114,15 +114,9 @@
     ).tag(config=True)
 
     fill_alpha_cut = Float(
-<<<<<<< HEAD
-        help="Fill value of alpha cut (deg) in an energy bin with fewer " +
-            "than minimum number of events present",
-        default_value=20,
-=======
         help="Fill value of alpha cut (deg) in an energy bin with fewer "
         + "than minimum number of events present",
-        default_value=45,
->>>>>>> 743cec2e
+        default_value=20,
     ).tag(config=True)
 
     alpha_containment = Float(
