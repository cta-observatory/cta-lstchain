import astropy.units as u
import numpy as np
from ctapipe.core import Component
from ctapipe.core.traits import Dict, List, Float, Int
<<<<<<< HEAD
from lstchain.reco.utils import filter_events

import numpy as np
import operator
import astropy.units as u
=======
>>>>>>> 046423a5
from pyirf.binning import create_bins_per_decade  # , add_overflow_bins
from pyirf.cuts import calculate_percentile_cut, evaluate_binned_cut

from lstchain.reco.utils import filter_events

__all__ = [
    "DL3FixedCuts",
    "DataBinning",
    "EventSelector",
]


class EventSelector(Component):
    """
    Filter values used for event filters and list of finite parameters are
    taken as inputs and filter_events() is used on a table of events
    called in with the Component.

    For event_type, we choose the sub-array trigger of 32, which is for 
    gamma-ray event candidate, as per the latest CTA R1 Event Data Model.
    So we add a free max value - 33, to use in the filter_events function.
    """

    filters = Dict(
        help="Dict of event filter parameters",
        default_value={
            "r": [0, 1],
            "wl": [0.01, 1],
            "leakage_intensity_width_2": [0, 1],
            "event_type": [32, 33],
        },
    ).tag(config=True)

    finite_params = List(
        help="List of parameters to ensure finite values",
        default_value=["intensity", "length", "width"],
    ).tag(config=True)

    def filter_cut(self, events):
        return filter_events(events, self.filters, self.finite_params)


class DL3FixedCuts(Component):
    """
    Temporary fixed selection cuts for DL2 to DL3 conversion
    """

    fixed_gh_cut = Float(
        help="Fixed selection cut for gh_score (gammaness)",
        default_value=0.6,
    ).tag(config=True)

    fixed_gh_max_efficiency = Float(
        help="Fixed max gamma efficiency for optimized g/h cuts in %",
        default_value=95,
    ).tag(config=True)

    fixed_theta_containment = Float(
        help="Fixed % containment region for theta cuts",
        default=68,
    ).tag(config=True)

    fixed_theta_cut = Float(
        help="Fixed selection cut for theta",
        default_value=0.2,
    ).tag(config=True)

    allowed_tels = List(
        help="List of allowed LST telescope ids",
        trait=Int(),
        default_value=[1],
    ).tag(config=True)

    def gh_cut(self, data):
        return data[data["gh_score"] > self.fixed_gh_cut]

    def opt_gh_cuts(
        self, data, energy_bins, min_value=0.1,
        max_value=0.99, smoothing=None, min_events=10
    ):
        #To be sure to have the efficiency in between 0 and 100
        if self.fixed_gh_max_efficiency < 1:
            self.fixed_gh_max_efficiency *= 100

        gh_cuts = calculate_percentile_cut(
            data["gh_score"],
            data["reco_energy"],
            bins = energy_bins,
            min_value = min_value,
            max_value = max_value,
            fill_value = data["gh_score"].max(),
            percentile = 100 - self.fixed_gh_max_efficiency,
            smoothing = smoothing,
            min_events = min_events,
        )
        return gh_cuts

    def apply_opt_gh_cuts(self, data, gh_cuts):
        """
        Apply a given energy dependent gh cuts to a data file
        """

        data["selected_gh"] = evaluate_binned_cut(
            data["gh_score"],
            data["reco_energy"],
            gh_cuts,
            operator.ge,
        )
        return data[data["selected_gh"]]

    def theta_cut(self, data):
        return data[data["theta"].to_value(u.deg) < self.fixed_theta_cut]

    def opt_theta_cuts(
        self, data, energy_bins, min_value=0.05 * u.deg,
        fill_value=0.32 * u.deg, max_value=0.32 * u.deg,
        smoothing=None, min_events=10
    ):
        if self.fixed_theta_containment < 1:
            self.fixed_theta_containment *= 100

        theta_cuts = calculate_percentile_cut(
            data["theta"],
            data["reco_energy"],
            bins = energy_bins,
            min_value = min_value,
            max_value = max_value,
            fill_value = fill_value,
            percentile = self.fixed_theta_containment,
            smoothing = smoothing,
            min_events = min_events,
        )

        data["selected_theta"] = evaluate_binned_cut(
            data["theta"],
            data["reco_energy"],
            theta_cuts,
            operator.le,
        )
        return data[data["selected_theta"]], theta_cuts

    def allowed_tels_filter(self, data):
        mask = np.zeros(len(data), dtype=bool)
        for tel_id in self.allowed_tels:
            mask |= data["tel_id"] == tel_id
        return data[mask]


class DataBinning(Component):
    """
    Collects information on generating energy and angular bins for
    generating IRFs as per pyIRF requirements.
    """

    true_energy_min = Float(
        help="Minimum value for True Energy bins in TeV units",
        default_value=0.01,
    ).tag(config=True)

    true_energy_max = Float(
        help="Maximum value for True Energy bins in TeV units",
        default_value=100,
    ).tag(config=True)

    true_energy_n_bins_per_decade = Float(
        help="Number of edges per decade for True Energy bins",
        default_value=5.5,
    ).tag(config=True)

    reco_energy_min = Float(
        help="Minimum value for Reco Energy bins in TeV units",
        default_value=0.01,
    ).tag(config=True)

    reco_energy_max = Float(
        help="Maximum value for Reco Energy bins in TeV units",
        default_value=100,
    ).tag(config=True)

    reco_energy_n_bins_per_decade = Float(
        help="Number of edges per decade for Reco Energy bins",
        default_value=5.5,
    ).tag(config=True)

    energy_migration_min = Float(
        help="Minimum value of Energy Migration matrix",
        default_value=0.2,
    ).tag(config=True)

    energy_migration_max = Float(
        help="Maximum value of Energy Migration matrix",
        default_value=5,
    ).tag(config=True)

    energy_migration_n_bins = Int(
        help="Number of bins in log scale for Energy Migration matrix",
        default_value=31,
    ).tag(config=True)

    fov_offset_min = Float(
        help="Minimum value for FoV Offset bins",
        default_value=0.1,
    ).tag(config=True)

    fov_offset_max = Float(
        help="Maximum value for FoV offset bins",
        default_value=1.1,
    ).tag(config=True)

    fov_offset_n_edges = Int(
        help="Number of edges for FoV offset bins",
        default_value=9,
    ).tag(config=True)

    bkg_fov_offset_min = Float(
        help="Minimum value for FoV offset bins for Background IRF",
        default_value=0,
    ).tag(config=True)

    bkg_fov_offset_max = Float(
        help="Maximum value for FoV offset bins for Background IRF",
        default_value=10,
    ).tag(config=True)

    bkg_fov_offset_n_edges = Int(
        help="Number of edges for FoV offset bins for Background IRF",
        default_value=21,
    ).tag(config=True)

    source_offset_min = Float(
        help="Minimum value for Source offset for PSF IRF",
        default_value=0.0001,
    ).tag(config=True)

    source_offset_max = Float(
        help="Maximum value for Source offset for PSF IRF",
        default_value=1.0001,
    ).tag(config=True)

    source_offset_n_edges = Int(
        help="Number of edges for Source offset for PSF IRF",
        default_value=1000,
    ).tag(config=True)

    def true_energy_bins(self):
        """
        Creates bins per decade for true MC energy using pyirf function.
        The overflow binning added is not needed at the current stage.

        Examples
        --------
        It can be used as:

        >>> add_overflow_bins(***)[1:-1]
        """
        true_energy = create_bins_per_decade(
            self.true_energy_min * u.TeV,
            self.true_energy_max * u.TeV,
            self.true_energy_n_bins_per_decade,
        )
        return true_energy

    def reco_energy_bins(self):
        """
        Creates bins per decade for reconstructed MC energy using pyirf function.
        The overflow binning added is not needed at the current stage.

        Examples
        --------
        It can be used as:

        >>> add_overflow_bins(***)[1:-1]
        """
        reco_energy = create_bins_per_decade(
            self.reco_energy_min * u.TeV,
            self.reco_energy_max * u.TeV,
            self.reco_energy_n_bins_per_decade,
        )
        return reco_energy

    def energy_migration_bins(self):
        """
        Creates bins for energy migration.
        """
        energy_migration = np.geomspace(
            self.energy_migration_min,
            self.energy_migration_max,
            self.energy_migration_n_bins,
        )
        return energy_migration

    def fov_offset_bins(self):
        """
        Creates bins for single/multiple FoV offset.
        """
        fov_offset = (
            np.linspace(
                self.fov_offset_min,
                self.fov_offset_max,
                self.fov_offset_n_edges,
            )
            * u.deg
        )
        return fov_offset

    def bkg_fov_offset_bins(self):
        """
        Creates bins for FoV offset for Background IRF,
        Using the same binning as in pyirf example.
        """
        background_offset = (
            np.linspace(
                self.bkg_fov_offset_min,
                self.bkg_fov_offset_max,
                self.bkg_fov_offset_n_edges,
            )
            * u.deg
        )
        return background_offset

    def source_offset_bins(self):
        """
        Creates bins for source offset for generating PSF IRF.
        Using the same binning as in pyirf example.
        """

        source_offset = (
            np.linspace(
                self.source_offset_min,
                self.source_offset_max,
                self.source_offset_n_edges,
            )
            * u.deg
        )
        return source_offset<|MERGE_RESOLUTION|>--- conflicted
+++ resolved
@@ -2,14 +2,11 @@
 import numpy as np
 from ctapipe.core import Component
 from ctapipe.core.traits import Dict, List, Float, Int
-<<<<<<< HEAD
 from lstchain.reco.utils import filter_events
 
 import numpy as np
 import operator
 import astropy.units as u
-=======
->>>>>>> 046423a5
 from pyirf.binning import create_bins_per_decade  # , add_overflow_bins
 from pyirf.cuts import calculate_percentile_cut, evaluate_binned_cut
 
