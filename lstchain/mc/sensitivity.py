import numpy as np
import pandas as pd
import astropy.units as u
from .mc import rate, weight
<<<<<<< HEAD
from lstchain.spectra.crab import crab_hegra, crab_magic
=======
from lstchain.spectra.crab import crab_hegra,crab_magic
>>>>>>> d83b0982
from lstchain.spectra.proton import proton_bess
from gammapy.stats.poisson import excess_matching_significance_on_off
from lstchain.reco.utils import reco_source_position_sky
from  astropy.coordinates.angle_utilities import angular_separation
from lstchain.io import read_simu_info_merged_hdf5


__all__ = ['read_sim_par',
           'process_mc',
           'calculate_sensitivity',
           'calculate_sensitivity_lima',
           'calculate_sensitivity_lima_1d',
           'bin_definition',
           'ring_containment',
           'find_best_cuts_sens',
           'sens',
           ]

def read_sim_par(dl1_file):
    """
    Read MC simulated parameters

    Parameters
    ---------
    source: simtelarray file

    Returns
    ---------
    par: `dict` with simulated parameters

    """
    simu_info = read_simu_info_merged_hdf5(dl1_file)
    emin = simu_info.energy_range_min
    emax = simu_info.energy_range_max
    sp_idx = simu_info.spectral_index
    sim_ev = simu_info.num_showers * simu_info.shower_reuse
    area_sim = (simu_info.max_scatter_range - simu_info.min_scatter_range)**2 * np.pi
    cone = simu_info.max_viewcone_radius

    par_var = [emin, emax, sp_idx, sim_ev, area_sim, cone]
    par_dic = ['emin', 'emax', 'sp_idx', 'sim_ev', 'area_sim', 'cone']
    par = dict(zip(par_dic, par_var))

    return par

def process_mc(dl1_file, dl2_file, mc_type):
    """
    Process the MC simulated and reconstructed to extract the relevant
    parameters to compute the sensitivity

    Paramenters
    ---------
    simtel: simtelarray file
    dl2_file: `pandas.DataFrame` dl2 parameters
    mc_type: 'string' type of particle

    Returns
    ---------
    gammaness: `numpy.ndarray`
    angdist2:  `numpy.ndarray` angular distance squared
    e_reco:    `numpy.ndarray` reconstructed energies
    n_reco:    `int` number of reconstructed events
    mc_par:    `dict` with simulated parameters

    """
    sim_par = read_sim_par(dl1_file)
    events = pd.read_hdf(dl2_file)

    #Filters:

    filter_good_events =  (events.leakage < 0.2) & \
                          (events.intensity > np.log10(200)) & \
                          (events.wl > 0.1) & \
                          (events.tel_id==1)

    events = events[filter_good_events]

    e_reco = 10**events.mc_energy.to_numpy() * u.GeV
    e_true = 10**events.mc_energy.to_numpy() * u.GeV

    gammaness = events.gammaness

    #Get source position in radians

    #focal_length = source.telescope_descriptions[1]['camera_settings']['focal_length'] * u.m
    focal_length = 28 * u.m

    # If the particle is a gamma ray, it returns the squared angular distance
    # from the reconstructed gamma-ray position and the simulated incoming position
    if mc_type=='gamma':
        events = events[events.mc_type==0]
        alt2 = events.mc_alt
        az2 = np.arctan(np.tan(events.mc_az))

    # If the particle is not a gamma-ray (diffuse protons/electrons), it returns
    # the squared angular distance of the reconstructed position w.r.t. the
    # center of the camera
    else:
        events = events[events.mc_type!=0]
        alt2 = events.mc_alt_tel
        az2 = np.arctan(np.tan(events.mc_az_tel))

    src_pos_reco = reco_source_position_sky(events.x.values * u.m,
                                            events.y.values * u.m,
                                            events.reco_disp_dx.values * u.m,
                                            events.reco_disp_dy.values * u.m,
                                            focal_length,
                                            events.mc_alt_tel.values * u.rad,
                                            events.mc_az_tel.values * u.rad)

    alt1 = src_pos_reco.alt.rad
    az1 = np.arctan(np.tan(src_pos_reco.az.rad))

    angdist2 = (angular_separation(az1, alt1, az2, alt2).to_numpy() * u.rad)**2
    events['theta2'] = angdist2

    return gammaness, angdist2.to(u.deg**2), e_reco, e_true, sim_par, events


def calculate_sensitivity(nex, nbg, alpha):
    """
    Sensitivity calculation using nex/sqrt(nbg)

    Parameters
    ---------
    nex:   `float` number of excess events in the signal region
    nbg:   `float` number of events in the background region
    alpha: `float` inverse of the number of off positions

    Returns
    ---------
    sens: `float` in percentage of Crab units
    """
    significance = nex / np.sqrt(nbg * alpha)
    sens = 5 / significance * 100  # percentage of Crab

    return sens

def calculate_sensitivity_lima(nex, nbg, alpha, eb, gb, tb):
    """
    Sensitivity calculation using the Li & Ma formula
    eq. 17 of Li & Ma (1983).
    https://ui.adsabs.harvard.edu/abs/1983ApJ...272..317L/abstract

    Parameters
    ---------
    nex:   `float` number of excess events in the signal region
    nbg:   `float` number of events in the background region
    alpha: `float` inverse of the number of off positions

    Returns
    ---------
    sens: `float` in percentage of Crab units
    """
    nex_5sigma = excess_matching_significance_on_off(\
        n_off=nbg,alpha=alpha,significance=5,method='lima')

    for i in range(0, eb):
        for j in range(0, gb):
            for k in range(0, tb):
                if nex_5sigma[i][j][k] < 10:
                    nex_5sigma[i][j][k] = 10
                if nex_5sigma[i,j,k] < 0.05 * nbg[i][j][k]/5:
                    nex_5sigma[i,j,k] = 0.05 * nbg[i][j][k]/5

    sens = nex_5sigma / nex * 100  # percentage of Crab

    return nex_5sigma, sens

def calculate_sensitivity_lima_1d(nex, nbg, alpha, eb):
    """
    Sensitivity calculation using the Li & Ma formula
    eq. 17 of Li & Ma (1983).
    https://ui.adsabs.harvard.edu/abs/1983ApJ...272..317L/abstract

    Parameters
    ---------
    nex:   `float` number of excess events in the signal region
    nbg:   `float` number of events in the background region
    alpha: `float` inverse of the number of off positions

    Returns
    ---------
    sens: `float` in percentage of Crab units
    """
    nex_5sigma = excess_matching_significance_on_off(\
        n_off=nbg,alpha=alpha,significance=5,method='lima')

    for i in range(0, eb):
                if nex_5sigma[i] < 10:
                    nex_5sigma[i] = 10
                if nex_5sigma[i] < 0.05 * nbg[i]/5:
                    nex_5sigma[i] = 0.05 * nbg[i]/5

    sens = nex_5sigma / nex * 100  # percentage of Crab

    return nex_5sigma, sens

def bin_definition(gb, tb):
    """
    Define binning in gammaness and theta2 for the
    optimization of the sensitivity

    Parameters
    ---------
    gb:   `int` number of bins in gammaness
    tb:   `int` number of bins in theta2

    Returns
    ---------
    g, t: `numpy.ndarray` binning of gammaness and theta2
    """
    max_gam = 1
    max_th2 = 0.05 * u.deg * u.deg
    min_th2 = 0.005 * u.deg * u.deg

    g = np.linspace(0, max_gam, gb)
    t = np.linspace(min_th2, max_th2, tb)

    ####TEST####
    #g = np.full(gb, 0.0)
    #t = np.linspace(10*u.deg*u.deg, 10*u.deg*u.deg, tb)
    ###########

    return g, t

def ring_containment(angdist2, ring_radius, ring_halfwidth):
    """
    Calculate containment of cosmic ray particles with reconstructed positions
    within a ring of radius=ring_radius and half width=ring_halfwidth
    Parameters
    ---------
    angdist2:       `numpy.ndarray` angular distance squared w.r.t.
                    the center of the camera
    ring_radius:    `float` ring radius
    ring_halfwidth: `float` halfwidth of the ring

    Returns
    ---------
    contained: `numpy.ndarray` bool array
    area: angular area of the ring
    """
    ring_lower_limit = ring_radius - ring_halfwidth
    ring_upper_limit = np.sqrt(2 * (ring_radius**2) - (ring_lower_limit)**2)

    area = np.pi * (ring_upper_limit**2 - ring_lower_limit**2)
    # For the two halfwidths to cover the same area, compute the area of
    # the internal and external rings:
    # A_internal = pi * ((ring_radius**2) - (ring_lower_limit)**2)
    # A_external = pi * ((ring_upper_limit**2) - (ring_radius)**2)
    # The areas should be equal, so we can extract the ring_upper_limit
    # ring_upper_limit = math.sqrt(2 * (ring_radius**2) - (ring_lower_limit)**2)

    contained = np.where((np.sqrt(angdist2) < ring_upper_limit) & (np.sqrt(angdist2) > ring_lower_limit), True, False)

    return contained, area

<<<<<<< HEAD
def find_best_cuts_sens(simtelfile_gammas, simtelfile_protons,
         dl2_file_g, dl2_file_p,
         nfiles_gammas, nfiles_protons,
         eb, gb, tb, noff,
         obstime = 50 * 3600 * u.s):
=======
def find_best_cuts_sensitivity(simtelfile_gammas, simtelfile_protons,
                               dl2_file_g, dl2_file_p,
                               nfiles_gammas, nfiles_protons,
                               n_bins_energy, n_bins_gammaness, n_bins_theta2, noff,
                               obstime = 50 * 3600 * u.s):

>>>>>>> d83b0982
    """
    Main function to calculate the sensitivity given a MC dataset

    Parameters
    ---------
    simtelfile_gammas: `string` path to simtelfile of gammas with mc info
    simtelfile_protons: `string` path to simtelfile of protons with mc info
    dl2_file_g: `string` path to h5 file of reconstructed gammas
    dl2_file_p: `string' path to h5 file of reconstructed protons
    nfiles_gammas: `int` number of simtel gamma files reconstructed
    nfiles_protons: `int` number of simtel proton files reconstructed
    eb: `int` number of bins in energy
    gb: `int` number of bins in gammaness
    tb: `int` number of bins in theta2
    noff: `float` ratio between the background and the signal region
    obstime: `Quantity` Observation time in seconds

    TODO: Give files as input in a configuration file!
    Returns
    E: `array` center of energy bins
    sensitivity: `array` sensitivity per energy bin
    ---------
    """

    # Read simulated and reconstructed values
    gammaness_g, theta2_g, e_reco_g, e_true_g, mc_par_g, events_g = process_mc(simtelfile_gammas,
                                                           dl2_file_g, 'gamma')
    gammaness_p, angdist2_p, e_reco_p, e_true_p, mc_par_p, events_p = process_mc(simtelfile_protons,
                                                             dl2_file_p, 'proton')

    mc_par_g['sim_ev'] = mc_par_g['sim_ev']*nfiles_gammas
    mc_par_p['sim_ev'] = mc_par_p['sim_ev']*nfiles_protons

    #Pass units to GeV and cm2
    mc_par_g['emin'] = mc_par_g['emin'].to(u.GeV)
    mc_par_g['emax'] = mc_par_g['emax'].to(u.GeV)

    mc_par_p['emin'] = mc_par_p['emin'].to(u.GeV)
    mc_par_p['emax'] = mc_par_p['emax'].to(u.GeV)

    mc_par_g['area_sim'] = mc_par_g['area_sim'].to(u.cm**2)
    mc_par_p['area_sim'] = mc_par_p['area_sim'].to(u.cm**2)

    #Set binning for sensitivity calculation
    emin_sens = 10**1 * u.GeV #mc_par_g['emin']
    emax_sens = 10**5 * u.GeV #mc_par_g['emax']

    E = np.logspace(np.log10(emin_sens.to_value()),
                np.log10(emax_sens.to_value()), eb + 1) * u.GeV

    g, t = bin_definition(gb, tb)

    #Number of simulated events per energy bin
    """
    bins, n_sim_bin = power_law_integrated_distribution(emin_sens.to_value(),
                                                        emax_sens.to_value(),
                                                        mc_par_g['sim_ev'],
                                                        mc_par_g['sp_idx'], eb+1)


    """
    # Extract spectral parameters
    dFdE, crab_par = crab_hegra(E)
    dFdEd0, proton_par = proton_bess(E)

    bins = np.logspace(np.log10(emin_sens.to_value()), np.log10(emax_sens.to_value()), eb+1)
    y0 = mc_par_g['sim_ev'] / (mc_par_g['emax'].to_value()**(mc_par_g['sp_idx'] + 1) \
                               - mc_par_g['emin'].to_value()**(mc_par_g['sp_idx'] + 1)) \
        * (mc_par_g['sp_idx'] + 1)
    y = y0 * (bins[1:]**(crab_par['alpha'] + 1) - bins[:-1]**(crab_par['alpha'] + 1)) / (crab_par['alpha'] + 1)

    n_sim_bin = y


    # Rates and weights
<<<<<<< HEAD
    rate_g = rate(mc_par_g['emin'], mc_par_g['emax'], crab_par['alpha'],
                     mc_par_g['cone'], mc_par_g['area_sim'],
                     crab_par['f0'], crab_par['e0'])

    rate_p = rate(mc_par_p['emin'], mc_par_p['emax'], proton_par['alpha'],
                     mc_par_p['cone'], mc_par_p['area_sim'],
                     proton_par['f0'], proton_par['e0'])

    w_g = weight(mc_par_g['emin'], mc_par_g['emax'], mc_par_g['sp_idx'],
                    crab_par['alpha'], rate_g,
                    mc_par_g['sim_ev'], crab_par['e0'])

    w_p = weight(mc_par_p['emin'], mc_par_p['emax'], mc_par_p['sp_idx'],
                    proton_par['alpha'], rate_p,
                    mc_par_p['sim_ev'], proton_par['e0'])
=======
    rate_g = rate("PowerLaw", mc_par_g['emin'], mc_par_g['emax'], crab_par, mc_par_g['cone'], mc_par_g['area_sim'])

    rate_p = rate("PowerLaw", mc_par_p['emin'], mc_par_p['emax'], proton_par, mc_par_p['cone'], mc_par_p['area_sim'])

    w_g = weight("PowerLaw", mc_par_g['emin'], mc_par_g['emax'], mc_par_g['sp_idx'], rate_g,
                 mc_par_g['sim_ev'], crab_par)

    w_p = weight("PowerLaw", mc_par_p['emin'], mc_par_p['emax'], mc_par_p['sp_idx'], rate_p,
                 mc_par_p['sim_ev'], proton_par)

    if (w_g.unit ==  u.Unit("sr / s")):
        print("You are using diffuse gammas to estimate point-like sensitivity")
        print("These results will make no sense")
        w_g = w_g / u.sr  # Fix to make tests pass
>>>>>>> d83b0982


    e_reco_gw = ((e_reco_g / crab_par['e0'])**(crab_par['alpha'] - mc_par_g['sp_idx'])) \
                * w_g
    e_reco_pw = ((e_reco_p / proton_par['e0'])**(proton_par['alpha'] - mc_par_p['sp_idx'])) \
                * w_p

    p_contained, ang_area_p = ring_containment(angdist2_p, 0.4 * u.deg, 0.2 * u.deg)
    # FIX: ring_radius and ring_halfwidth should have units of deg
    # FIX: hardcoded at the moment, but ring_radius should be read from
    # the gamma file (point-like) or given as input (diffuse).
    # FIX: ring_halfwidth should be given as input
    area_ratio_p = np.pi * t / ang_area_p
    # ratio between the area where we search for protons ang_area_p
    # and the area where we search for gammas math.pi * t

    # Arrays to contain the number of gammas and hadrons for different cuts
    final_gamma = np.ndarray(shape=(eb, gb, tb))
    final_hadrons = np.ndarray(shape=(eb, gb, tb))
    pre_gamma = np.ndarray(shape=(eb, gb, tb))
    pre_hadrons = np.ndarray(shape=(eb, gb, tb))

    ngamma_per_ebin = np.ndarray(eb)
    nhadron_per_ebin = np.ndarray(eb)

    # Weight events and count number of events per bin:
    for i in range(0,eb):  # binning in energy
        for j in range(0,gb):  # cut in gammaness
            for k in range(0,tb):  # cut in theta2
                eg_w_sum = np.sum(e_reco_gw[(e_reco_g < E[i+1]) & (e_reco_g > E[i]) \
                                            & (gammaness_g > g[j]) & (theta2_g < t[k])])

                ep_w_sum = np.sum(e_reco_pw[(e_reco_p < E[i+1]) & (e_reco_p > E[i]) \
                                            & (gammaness_p > g[j]) & p_contained])
                final_gamma[i][j][k] = eg_w_sum * obstime
                final_hadrons[i][j][k] = ep_w_sum * obstime * area_ratio_p[k]

                pre_gamma[i][j][k] = e_reco_g[(e_reco_g < E[i+1]) & (e_reco_g > E[i]) \
                                            & (gammaness_g > g[j]) & (theta2_g < t[k])].shape[0]
                pre_hadrons[i][j][k] = e_reco_p[(e_reco_p < E[i+1]) & (e_reco_p > E[i]) \
                                            & (gammaness_p > g[j]) & p_contained].shape[0]

                ngamma_per_ebin[i] = np.sum(e_reco_gw[(e_reco_g < E[i+1]) & (e_reco_g > E[i])]) * obstime
                nhadron_per_ebin[i] = np.sum(e_reco_pw[(e_reco_p < E[i+1]) & (e_reco_p > E[i])]) * obstime

    nex_5sigma, sens = calculate_sensitivity_lima(final_gamma, final_hadrons * noff, 1/noff,
                                                  eb, gb, tb)
    # Avoid bins which are empty or have too few events:
    min_num_events = 10
    min_pre_events = 10
    # Minimum number of gamma and proton events in a bin to be taken into account for minimization
    for i in range(0, eb):
        for j in range(0, gb):
            for k in range(0, tb):
                conditions = (not np.isfinite(sens[i,j,k])) or (sens[i,j,k]<=0) \
                             or (final_hadrons[i,j,k] < min_num_events) \
                             or (pre_gamma[i,j,k] < min_pre_events) \
                             or (pre_hadrons[i,j,k] < min_pre_events)
                if conditions:
                    sens[i][j][k] = np.inf

    #Quantities to show in the results
    sensitivity = np.ndarray(shape=eb)
    nex_min = np.ndarray(shape=eb)
    eff_g = np.ndarray(shape=eb)
    eff_p = np.ndarray(shape=eb)
    gcut = np.ndarray(shape=eb)
    tcut = np.ndarray(shape=eb)
    ngammas = np.ndarray(shape=eb)
    nhadrons = np.ndarray(shape=eb)
    gammarate = np.ndarray(shape=eb)
    hadronrate = np.ndarray(shape=eb)
    eff_area = np.ndarray(shape=eb)
    nevents_gamma = np.ndarray(shape=eb)
    nevents_proton = np.ndarray(shape=eb)

    # Calculate the minimum sensitivity per energy bin
    for i in range(0,eb):
        ind = np.unravel_index(np.nanargmin(sens[i], axis=None), sens[i].shape)
        gcut[i] = g[ind[0]]
        tcut[i] = t[ind[1]].to_value()
        ngammas[i] = final_gamma[i][ind]
        nhadrons[i] = final_hadrons[i][ind]
        gammarate[i] = final_gamma[i][ind]/(obstime.to(u.min)).to_value()
        hadronrate[i] = final_hadrons[i][ind]/(obstime.to(u.min)).to_value()
        nex_min[i] =  nex_5sigma[i][ind]
        sensitivity[i] = sens[i][ind]
        eff_g[i] = final_gamma[i][ind]/ngamma_per_ebin[i]
        eff_p[i] = final_hadrons[i][ind]/nhadron_per_ebin[i]

        e_aftercuts = e_true_g[(e_true_g < E[i+1]) & (e_true_g > E[i]) \
                               & (gammaness_g > g[ind[0]]) & (theta2_g < t[ind[1]])]

        e_aftercuts_p = e_true_p[(e_true_p < E[i+1]) & (e_true_p > E[i]) \
                                 & (gammaness_p > g[ind[0]]) & p_contained]

        e_aftercuts_w = np.sum(np.power(e_aftercuts, crab_par['alpha']-mc_par_g['sp_idx']))

        e_w = np.sum(np.power(e_true_g[(e_true_g < E[i+1]) & (e_true_g > E[i])],
                              crab_par['alpha']-mc_par_g['sp_idx']))

        #eff_area[i] = e_true_g[(e_true_g < E[i+1]) & (e_true_g > E[i]) & (gammaness_g > g[ind[0]]) & (theta2_g < t[ind[1]])].shape[0] / n_sim_bin[i] * mc_par_g['area_sim'].to(u.m**2).to_value()

        eff_area[i] = e_aftercuts_w.to_value() / n_sim_bin[i] * mc_par_g['area_sim'].to(u.m**2).to_value()

        nevents_gamma[i] = e_aftercuts.shape[0]
        nevents_proton[i] = e_aftercuts_p.shape[0]

    #Compute sensitivity  in flux units

    emed = np.sqrt(E[1:] * E[:-1])
    dFdE, par = crab_magic(emed)
    sens_flux = sensitivity / 100 * (dFdE * emed * emed).to(u.erg / (u.cm**2 * u.s))

    list_of_tuples = list(zip(E[:E.shape[0]-2].to_value(), E[1:].to_value(), gcut, tcut,
                            ngammas, nhadrons,
                            gammarate, hadronrate,
                            nex_min, sens_flux.to_value(), eff_area,
                              eff_g, eff_p, nevents_gamma, nevents_proton))
    result = pd.DataFrame(list_of_tuples,
                           columns=['ebin_low', 'ebin_up', 'gammaness_cut', 'theta2_cut',
                                    'n_gammas', 'n_hadrons',
                                    'gamma_rate', 'hadron_rate',
                                    'nex_min', 'sensitivity','eff_area',
                                    'eff_gamma', 'eff_hadron',
                                    'nevents_g', 'nevents_p'])

    units = [E.unit, E.unit,"", t.unit,"", "",
             u.min**-1, u.min**-1, "",
             sens_flux.unit, mc_par_g['area_sim'].to(u.m**2).unit, "", "", "", ""]
    """
    sens_minimization_plot(eb, gb, tb, E, sens)

    plot_positions_survived_events(events_g,
                                   events_p,
                                   gammaness_g, gammaness_p,
                                   theta2_g, p_contained, sens, E, eb, g, t)

    """
    return E, sensitivity, result, units, gcut, tcut


def sens(simtelfile_gammas, simtelfile_protons,
         dl2_file_g, dl2_file_p,
         nfiles_gammas, nfiles_protons,
         eb, gcut, tcut, noff,
         obstime = 50 * 3600 * u.s):
    """
    Main function to calculate the sensitivity given a MC dataset

    Parameters
    ---------
    simtelfile_gammas: `string` path to simtelfile of gammas with mc info
    simtelfile_protons: `string` path to simtelfile of protons with mc info
    dl2_file_g: `string` path to h5 file of reconstructed gammas
    dl2_file_p: `string' path to h5 file of reconstructed protons
    nfiles_gammas: `int` number of simtel gamma files reconstructed
    nfiles_protons: `int` number of simtel proton files reconstructed
    eb: `int` number of bins in energy
    gb: `int` number of bins in gammaness
    tb: `int` number of bins in theta2
    noff: `float` ratio between the background and the signal region
    obstime: `Quantity` Observation time in seconds

    TODO: Give files as input in a configuration file!
    Returns
    E: `array` center of energy bins
    sensitivity: `array` sensitivity per energy bin
    ---------
    """

    # Read simulated and reconstructed values
    gammaness_g, theta2_g, e_reco_g, e_true_g, mc_par_g, events_g = process_mc(simtelfile_gammas,
                                                           dl2_file_g, 'gamma')
    gammaness_p, angdist2_p, e_reco_p, e_true_p, mc_par_p, events_p = process_mc(simtelfile_protons,
                                                             dl2_file_p, 'proton')

    mc_par_g['sim_ev'] = mc_par_g['sim_ev']*nfiles_gammas
    mc_par_p['sim_ev'] = mc_par_p['sim_ev']*nfiles_protons

    #Pass units to GeV and cm2
    mc_par_g['emin'] = mc_par_g['emin'].to(u.GeV)
    mc_par_g['emax'] = mc_par_g['emax'].to(u.GeV)

    mc_par_p['emin'] = mc_par_p['emin'].to(u.GeV)
    mc_par_p['emax'] = mc_par_p['emax'].to(u.GeV)

    mc_par_g['area_sim'] = mc_par_g['area_sim'].to(u.cm**2)
    mc_par_p['area_sim'] = mc_par_p['area_sim'].to(u.cm**2)

    #Set binning for sensitivity calculation
    emin_sens = 10**1 * u.GeV #mc_par_g['emin']
    emax_sens = 10**5 * u.GeV #mc_par_g['emax']

    E = np.logspace(np.log10(emin_sens.to_value()),
                np.log10(emax_sens.to_value()), eb + 1) * u.GeV

    #Number of simulated events per energy bin
    """
    bins, n_sim_bin = power_law_integrated_distribution(emin_sens.to_value(),
                                                        emax_sens.to_value(),
                                                        mc_par_g['sim_ev'],
                                                        mc_par_g['sp_idx'], eb+1)


    """
    # Extract spectral parameters
    dFdE, crab_par = crab_hegra(E)
    dFdEd0, proton_par = proton_bess(E)

    bins = np.logspace(np.log10(emin_sens.to_value()), np.log10(emax_sens.to_value()), eb+1)
    y0 = mc_par_g['sim_ev'] / (mc_par_g['emax'].to_value()**(mc_par_g['sp_idx'] + 1) \
                               - mc_par_g['emin'].to_value()**(mc_par_g['sp_idx'] + 1)) \
        * (mc_par_g['sp_idx'] + 1)
    y = y0 * (bins[1:]**(crab_par['alpha'] + 1) - bins[:-1]**(crab_par['alpha'] + 1)) / (crab_par['alpha'] + 1)

    n_sim_bin = y


    # Rates and weights
<<<<<<< HEAD
    rate_g = rate(mc_par_g['emin'], mc_par_g['emax'], crab_par['alpha'],
                     mc_par_g['cone'], mc_par_g['area_sim'],
                     crab_par['f0'], crab_par['e0'])

    rate_p = rate(mc_par_p['emin'], mc_par_p['emax'], proton_par['alpha'],
                     mc_par_p['cone'], mc_par_p['area_sim'],
                     proton_par['f0'], proton_par['e0'])

    w_g = weight(mc_par_g['emin'], mc_par_g['emax'], mc_par_g['sp_idx'],
                    crab_par['alpha'], rate_g,
                    mc_par_g['sim_ev'], crab_par['e0'])

    w_p = weight(mc_par_p['emin'], mc_par_p['emax'], mc_par_p['sp_idx'],
                    proton_par['alpha'], rate_p,
                    mc_par_p['sim_ev'], proton_par['e0'])
=======
    rate_g = rate("PowerLaw", mc_par_g['emin'], mc_par_g['emax'], crab_par, mc_par_g['cone'], mc_par_g['area_sim'])

    rate_p = rate("PowerLaw", mc_par_p['emin'], mc_par_p['emax'], proton_par, mc_par_p['cone'], mc_par_p['area_sim'])

    w_g = weight("PowerLaw", mc_par_g['emin'], mc_par_g['emax'], mc_par_g['sp_idx'], rate_g,
                 mc_par_g['sim_ev'], crab_par)

    w_p = weight("PowerLaw", mc_par_p['emin'], mc_par_p['emax'], mc_par_p['sp_idx'], rate_p,
                 mc_par_p['sim_ev'], proton_par)
    
    if (w_g.unit ==  u.Unit("sr / s")):
        print("You are using diffuse gammas to estimate point-like sensitivity")
        print("These results will make no sense")
        w_g = w_g / u.sr  # Fix to make tests pass
>>>>>>> d83b0982


    e_reco_gw = ((e_reco_g / crab_par['e0'])**(crab_par['alpha'] - mc_par_g['sp_idx'])) \
                * w_g
    e_reco_pw = ((e_reco_p / proton_par['e0'])**(proton_par['alpha'] - mc_par_p['sp_idx'])) \
                * w_p

    p_contained, ang_area_p = ring_containment(angdist2_p, 0.4 * u.deg, 0.2 * u.deg)
    # FIX: ring_radius and ring_halfwidth should have units of deg
    # FIX: hardcoded at the moment, but ring_radius should be read from
    # the gamma file (point-like) or given as input (diffuse).
    # FIX: ring_halfwidth should be given as input
    area_ratio_p = np.pi * tcut / ang_area_p
    # ratio between the area where we search for protons ang_area_p
    # and the area where we search for gammas math.pi * t

    # Arrays to contain the number of gammas and hadrons for different cuts
    final_gamma = np.ndarray(shape=(eb))
    final_hadrons = np.ndarray(shape=(eb))
    pre_gamma = np.ndarray(shape=(eb))
    pre_hadrons = np.ndarray(shape=(eb))

    ngamma_per_ebin = np.ndarray(eb)
    nhadron_per_ebin = np.ndarray(eb)

    # Weight events and count number of events per bin:
    for i in range(0,eb):  # binning in energy
        eg_w_sum = np.sum(e_reco_gw[(e_reco_g < E[i+1]) & (e_reco_g > E[i]) \
                                    & (gammaness_g > gcut[i]) & (theta2_g < tcut[i])])

        ep_w_sum = np.sum(e_reco_pw[(e_reco_p < E[i+1]) & (e_reco_p > E[i]) \
                                    & (gammaness_p > gcut[i]) & p_contained])
        final_gamma[i] = eg_w_sum * obstime
        final_hadrons[i] = ep_w_sum * obstime * area_ratio_p[i]

        pre_gamma[i] = e_reco_g[(e_reco_g < E[i+1]) & (e_reco_g > E[i]) \
                                & (gammaness_g > gcut[i]) & (theta2_g < tcut[i])].shape[0]
        pre_hadrons[i] = e_reco_p[(e_reco_p < E[i+1]) & (e_reco_p > E[i]) \
                                  & (gammaness_p > gcut[i]) & p_contained].shape[0]

        ngamma_per_ebin[i] = np.sum(e_reco_gw[(e_reco_g < E[i+1]) & (e_reco_g > E[i])]) * obstime
        nhadron_per_ebin[i] = np.sum(e_reco_pw[(e_reco_p < E[i+1]) & (e_reco_p > E[i])]) * obstime

    nex_5sigma, sens = calculate_sensitivity_lima_1d(final_gamma, final_hadrons * noff, 1/noff,
                                                  eb)
    # Avoid bins which are empty or have too few events:
    min_num_events = 10
    min_pre_events = 10
    # Minimum number of gamma and proton events in a bin to be taken into account for minimization
    for i in range(0, eb):
        conditions = (not np.isfinite(sens[i])) or (sens[i]<=0) \
                     or (final_hadrons[i] < min_num_events) \
                     or (pre_gamma[i] < min_pre_events) \
                     or (pre_hadrons[i] < min_pre_events)
        if conditions:
            sens[i] = np.inf

    #Quantities to show in the results
    sensitivity = np.ndarray(shape=eb)
    nex_min = np.ndarray(shape=eb)
    eff_g = np.ndarray(shape=eb)
    eff_p = np.ndarray(shape=eb)
    ngammas = np.ndarray(shape=eb)
    nhadrons = np.ndarray(shape=eb)
    gammarate = np.ndarray(shape=eb)
    hadronrate = np.ndarray(shape=eb)
    eff_area = np.ndarray(shape=eb)
    nevents_gamma = np.ndarray(shape=eb)
    nevents_proton = np.ndarray(shape=eb)

    # Calculate the minimum sensitivity per energy bin
    for i in range(0,eb):
        ngammas[i] = final_gamma[i]
        nhadrons[i] = final_hadrons[i]
        gammarate[i] = final_gamma[i]/(obstime.to(u.min)).to_value()
        hadronrate[i] = final_hadrons[i]/(obstime.to(u.min)).to_value()
        nex_min[i] =  nex_5sigma[i]
        sensitivity[i] = sens[i]
        eff_g[i] = final_gamma[i]/ngamma_per_ebin[i]
        eff_p[i] = final_hadrons[i]/nhadron_per_ebin[i]

        e_aftercuts = e_true_g[(e_true_g < E[i+1]) & (e_true_g > E[i]) \
                               & (gammaness_g > gcut[i]) & (theta2_g < tcut[i])]

        e_aftercuts_p = e_true_p[(e_true_p < E[i+1]) & (e_true_p > E[i]) \
                                 & (gammaness_p > gcut[i]) & p_contained]

        e_aftercuts_w = np.sum(np.power(e_aftercuts, crab_par['alpha']-mc_par_g['sp_idx']))

        e_w = np.sum(np.power(e_true_g[(e_true_g < E[i+1]) & (e_true_g > E[i])],
                              crab_par['alpha']-mc_par_g['sp_idx']))

        eff_area[i] = e_aftercuts_w.to_value() / n_sim_bin[i] * mc_par_g['area_sim'].to(u.m**2).to_value()

        nevents_gamma[i] = e_aftercuts.shape[0]
        nevents_proton[i] = e_aftercuts_p.shape[0]

    #Compute sensitivity  in flux units

    emed = np.sqrt(E[1:] * E[:-1])
    dFdE, par = crab_magic(emed)
    sens_flux = sensitivity / 100 * (dFdE * emed * emed).to(u.erg / (u.cm**2 * u.s))

    list_of_tuples = list(zip(E[:E.shape[0]-2].to_value(), E[1:].to_value(), gcut, tcut,
                            ngammas, nhadrons,
                            gammarate, hadronrate,
                            nex_min, sens_flux.to_value(), eff_area,
                              eff_g, eff_p, nevents_gamma, nevents_proton))
    result = pd.DataFrame(list_of_tuples,
                           columns=['ebin_low', 'ebin_up', 'gammaness_cut', 'theta2_cut',
                                    'n_gammas', 'n_hadrons',
                                    'gamma_rate', 'hadron_rate',
                                    'nex_min', 'sensitivity','eff_area',
                                    'eff_gamma', 'eff_hadron',
                                    'nevents_g', 'nevents_p'])

    units = [E.unit, E.unit,"", tcut.unit,"", "",
             u.min**-1, u.min**-1, "",
             sens_flux.unit, mc_par_g['area_sim'].to(u.m**2).unit, "", "", "", ""]

    """
    sens_minimization_plot(eb, gb, tb, E, sens)

    plot_positions_survived_events(events_g,
                                   events_p,
                                   gammaness_g, gammaness_p,
                                   theta2_g, p_contained, sens, E, eb, gcut, tcut)
    """
    # Build dataframe of events that survive the cuts:
    events = pd.concat((events_g, events_p))
    dl2 = pd.DataFrame(columns=events.keys())
    for i in range(0,eb):
        df_bin = events[(10**events.mc_energy < E[i+1]) & (10**events.mc_energy > E[i]) \
                               & (events.gammaness > gcut[i]) & (events.theta2 < tcut[i])]

        dl2 = pd.concat((dl2, df_bin))

    return E, sensitivity, result, units, dl2<|MERGE_RESOLUTION|>--- conflicted
+++ resolved
@@ -2,11 +2,7 @@
 import pandas as pd
 import astropy.units as u
 from .mc import rate, weight
-<<<<<<< HEAD
 from lstchain.spectra.crab import crab_hegra, crab_magic
-=======
-from lstchain.spectra.crab import crab_hegra,crab_magic
->>>>>>> d83b0982
 from lstchain.spectra.proton import proton_bess
 from gammapy.stats.poisson import excess_matching_significance_on_off
 from lstchain.reco.utils import reco_source_position_sky
@@ -264,20 +260,12 @@
 
     return contained, area
 
-<<<<<<< HEAD
 def find_best_cuts_sens(simtelfile_gammas, simtelfile_protons,
          dl2_file_g, dl2_file_p,
          nfiles_gammas, nfiles_protons,
          eb, gb, tb, noff,
          obstime = 50 * 3600 * u.s):
-=======
-def find_best_cuts_sensitivity(simtelfile_gammas, simtelfile_protons,
-                               dl2_file_g, dl2_file_p,
-                               nfiles_gammas, nfiles_protons,
-                               n_bins_energy, n_bins_gammaness, n_bins_theta2, noff,
-                               obstime = 50 * 3600 * u.s):
-
->>>>>>> d83b0982
+
     """
     Main function to calculate the sensitivity given a MC dataset
 
@@ -353,7 +341,7 @@
 
 
     # Rates and weights
-<<<<<<< HEAD
+
     rate_g = rate(mc_par_g['emin'], mc_par_g['emax'], crab_par['alpha'],
                      mc_par_g['cone'], mc_par_g['area_sim'],
                      crab_par['f0'], crab_par['e0'])
@@ -369,23 +357,6 @@
     w_p = weight(mc_par_p['emin'], mc_par_p['emax'], mc_par_p['sp_idx'],
                     proton_par['alpha'], rate_p,
                     mc_par_p['sim_ev'], proton_par['e0'])
-=======
-    rate_g = rate("PowerLaw", mc_par_g['emin'], mc_par_g['emax'], crab_par, mc_par_g['cone'], mc_par_g['area_sim'])
-
-    rate_p = rate("PowerLaw", mc_par_p['emin'], mc_par_p['emax'], proton_par, mc_par_p['cone'], mc_par_p['area_sim'])
-
-    w_g = weight("PowerLaw", mc_par_g['emin'], mc_par_g['emax'], mc_par_g['sp_idx'], rate_g,
-                 mc_par_g['sim_ev'], crab_par)
-
-    w_p = weight("PowerLaw", mc_par_p['emin'], mc_par_p['emax'], mc_par_p['sp_idx'], rate_p,
-                 mc_par_p['sim_ev'], proton_par)
-
-    if (w_g.unit ==  u.Unit("sr / s")):
-        print("You are using diffuse gammas to estimate point-like sensitivity")
-        print("These results will make no sense")
-        w_g = w_g / u.sr  # Fix to make tests pass
->>>>>>> d83b0982
-
 
     e_reco_gw = ((e_reco_g / crab_par['e0'])**(crab_par['alpha'] - mc_par_g['sp_idx'])) \
                 * w_g
@@ -605,7 +576,7 @@
 
 
     # Rates and weights
-<<<<<<< HEAD
+
     rate_g = rate(mc_par_g['emin'], mc_par_g['emax'], crab_par['alpha'],
                      mc_par_g['cone'], mc_par_g['area_sim'],
                      crab_par['f0'], crab_par['e0'])
@@ -621,22 +592,6 @@
     w_p = weight(mc_par_p['emin'], mc_par_p['emax'], mc_par_p['sp_idx'],
                     proton_par['alpha'], rate_p,
                     mc_par_p['sim_ev'], proton_par['e0'])
-=======
-    rate_g = rate("PowerLaw", mc_par_g['emin'], mc_par_g['emax'], crab_par, mc_par_g['cone'], mc_par_g['area_sim'])
-
-    rate_p = rate("PowerLaw", mc_par_p['emin'], mc_par_p['emax'], proton_par, mc_par_p['cone'], mc_par_p['area_sim'])
-
-    w_g = weight("PowerLaw", mc_par_g['emin'], mc_par_g['emax'], mc_par_g['sp_idx'], rate_g,
-                 mc_par_g['sim_ev'], crab_par)
-
-    w_p = weight("PowerLaw", mc_par_p['emin'], mc_par_p['emax'], mc_par_p['sp_idx'], rate_p,
-                 mc_par_p['sim_ev'], proton_par)
-    
-    if (w_g.unit ==  u.Unit("sr / s")):
-        print("You are using diffuse gammas to estimate point-like sensitivity")
-        print("These results will make no sense")
-        w_g = w_g / u.sr  # Fix to make tests pass
->>>>>>> d83b0982
 
 
     e_reco_gw = ((e_reco_g / crab_par['e0'])**(crab_par['alpha'] - mc_par_g['sp_idx'])) \
