--- conflicted
+++ resolved
@@ -1,31 +1,16 @@
 import numpy as np
 import pandas as pd
 import astropy.units as u
+from .plot_utils import sensitivity_minimization_plot, plot_positions_survived_events
 from .mc import rate, weight
-from lstchain.spectra.crab import crab_hegra, crab_magic
+from lstchain.spectra.crab import crab_hegra,crab_magic
 from lstchain.spectra.proton import proton_bess
 from lstchain.reco.utils import reco_source_position_sky
-from  astropy.coordinates.angle_utilities import angular_separation
+from astropy.coordinates.angle_utilities import angular_separation
 from lstchain.io import read_simu_info_merged_hdf5
-<<<<<<< HEAD
-=======
 from lstchain.io.io import dl2_params_lstcam_key
 from pyirf.sensitivity import relative_sensitivity
->>>>>>> 745c8246
-
-
-<<<<<<< HEAD
-__all__ = ['read_sim_par',
-           'process_mc',
-           'calculate_sensitivity',
-           'calculate_sensitivity_lima',
-           'calculate_sensitivity_lima_1d',
-           'bin_definition',
-           'ring_containment',
-           'find_best_cuts_sens',
-           'sens',
-           ]
-=======
+
 __all__ = [
     'read_sim_par',
     'process_mc',
@@ -37,7 +22,7 @@
     'find_best_cuts_sensitivity',
     'sensitivity',
     ]
->>>>>>> a8d06f9cf9bfa08771efb5c7001a51cd990eaa7f
+
 
 def excess_matching_significance(n_on, n_off, alpha, significance):
     n_excess = n_on - alpha *  n_off
@@ -49,7 +34,7 @@
 
     Parameters
     ---------
-    source: simtelarray file
+    dl1_file: `pandas.DataFrame` dl1 parameters
 
     Returns
     ---------
@@ -61,7 +46,7 @@
     emax = simu_info.energy_range_max
     sp_idx = simu_info.spectral_index
     sim_ev = simu_info.num_showers * simu_info.shower_reuse
-    area_sim = (simu_info.max_scatter_range - simu_info.min_scatter_range)**2 * np.pi
+    area_sim = (simu_info.max_scatter_range - simu_info.min_scatter_range) ** 2 * np.pi
     cone = simu_info.max_viewcone_radius
 
     par_var = [emin, emax, sp_idx, sim_ev, area_sim, cone]
@@ -70,6 +55,7 @@
 
     return par
 
+
 def process_mc(dl1_file, dl2_file, mc_type):
     """
     Process the MC simulated and reconstructed to extract the relevant
@@ -77,7 +63,7 @@
 
     Paramenters
     ---------
-    simtel: simtelarray file
+    dl1_file: `pandas.DataFrame` dl1 parameters
     dl2_file: `pandas.DataFrame` dl2 parameters
     mc_type: 'string' type of particle
 
@@ -91,39 +77,36 @@
 
     """
     sim_par = read_sim_par(dl1_file)
-    events = pd.read_hdf(dl2_file)
-
-    #Filters:
-
-<<<<<<< HEAD
-    filter_good_events =  (events.leakage < 0.2) & \
-                          (events.intensity > np.log10(200)) & \
-                          (events.wl > 0.1) & \
-                          (events.tel_id==1)
-=======
+
+    events = pd.read_hdf(dl2_file, key = dl2_params_lstcam_key)
+
+    # Filters:
+    # TO DO: These cuts must be given in a configuration file
+    # By now: only cut in leakage and intensity
+    # we use all telescopes (number of events needs to be multiplied
+    # by the number of LSTs in the simulation)
+
     filter_good_events = (
         (events.leakage_intensity_width_2 < 0.2)
         & (events.intensity > 50)
     )
 
->>>>>>> a8d06f9cf9bfa08771efb5c7001a51cd990eaa7f
 
     events = events[filter_good_events]
 
-    e_reco = 10**events.mc_energy.to_numpy() * u.GeV
-    e_true = 10**events.mc_energy.to_numpy() * u.GeV
+    e_reco = events.reco_energy.to_numpy() * u.TeV
+    e_true = events.mc_energy.to_numpy() * u.TeV
 
     gammaness = events.gammaness
 
-    #Get source position in radians
-
+    # TO DO: Focal length should be read from file
     #focal_length = source.telescope_descriptions[1]['camera_settings']['focal_length'] * u.m
     focal_length = 28 * u.m
 
     # If the particle is a gamma ray, it returns the squared angular distance
     # from the reconstructed gamma-ray position and the simulated incoming position
-    if mc_type=='gamma':
-        events = events[events.mc_type==0]
+    if mc_type == 'gamma':
+        events = events[events.mc_type == 0]
         alt2 = events.mc_alt
         az2 = np.arctan(np.tan(events.mc_az))
 
@@ -131,10 +114,11 @@
     # the squared angular distance of the reconstructed position w.r.t. the
     # center of the camera
     else:
-        events = events[events.mc_type!=0]
+        events = events[events.mc_type != 0]
         alt2 = events.mc_alt_tel
         az2 = np.arctan(np.tan(events.mc_az_tel))
 
+    # Remember events['src_x'] and events['src_x_rec'] are in meters
     src_pos_reco = reco_source_position_sky(events.x.values * u.m,
                                             events.y.values * u.m,
                                             events.reco_disp_dx.values * u.m,
@@ -146,112 +130,76 @@
     alt1 = src_pos_reco.alt.rad
     az1 = np.arctan(np.tan(src_pos_reco.az.rad))
 
-    angdist2 = (angular_separation(az1, alt1, az2, alt2).to_numpy() * u.rad)**2
+    angdist2 = (angular_separation(az1, alt1, az2, alt2).to_numpy() * u.rad) ** 2
     events['theta2'] = angdist2
 
-    return gammaness, angdist2.to(u.deg**2), e_reco, e_true, sim_par, events
-
-
-def calculate_sensitivity(nex, nbg, alpha):
-    """
-    Sensitivity calculation using nex/sqrt(nbg)
+    return gammaness, angdist2.to(u.deg ** 2), e_reco, e_true, sim_par, events
+
+
+def calculate_sensitivity(n_excesses, n_background, alpha):
+    """
+    Sensitivity calculation using n_excesses/sqrt(n_background)
 
     Parameters
     ---------
-    nex:   `float` number of excess events in the signal region
-    nbg:   `float` number of events in the background region
-    alpha: `float` inverse of the number of off positions
-
-    Returns
-    ---------
-    sens: `float` in percentage of Crab units
-    """
-    significance = nex / np.sqrt(nbg * alpha)
-    sens = 5 / significance * 100  # percentage of Crab
-
-    return sens
-
-<<<<<<< HEAD
-def calculate_sensitivity_lima(nex, nbg, alpha, eb, gb, tb):
-=======
+    n_excesses:   `numpy.ndarray` number of excess events in the signal region
+    n_background:   `numpy.ndarray` number of events in the background region
+    alpha: `numpy.ndarray` inverse of the number of off positions
+
+    Returns
+    ---------
+    sensitivity: `numpy.ndarray` in percentage of Crab units
+    """
+    significance = n_excesses / np.sqrt(n_background * alpha)
+    sensitivity = 5 / significance * 100  # percentage of Crab
+
+    return sensitivity
+
 def calculate_sensitivity_lima(n_on_events, n_background, alpha, n_bins_energy, n_bins_gammaness, n_bins_theta2):
->>>>>>> upstream/master
     """
     Sensitivity calculation using the Li & Ma formula
     eq. 17 of Li & Ma (1983).
     https://ui.adsabs.harvard.edu/abs/1983ApJ...272..317L/abstract
 
+    We calculate the sensitivity in bins of energy, gammaness and
+    theta2
+
     Parameters
     ---------
-<<<<<<< HEAD
-    nex:   `float` number of excess events in the signal region
-    nbg:   `float` number of events in the background region
-=======
     n_on_events:   `numpy.ndarray` number of ON events in the signal region
     n_background:   `numpy.ndarray` number of events in the background region
->>>>>>> upstream/master
     alpha: `float` inverse of the number of off positions
-
-    Returns
-    ---------
-    sens: `float` in percentage of Crab units
-    """
-<<<<<<< HEAD
-    nex_5sigma = excess_matching_significance_on_off(\
-        n_off=nbg,alpha=alpha,significance=5,method='lima')
-
-<<<<<<< HEAD
-    for i in range(0, eb):
-        for j in range(0, gb):
-            for k in range(0, tb):
-                if nex_5sigma[i][j][k] < 10:
-                    nex_5sigma[i][j][k] = 10
-                if nex_5sigma[i,j,k] < 0.05 * nbg[i][j][k]/5:
-                    nex_5sigma[i,j,k] = 0.05 * nbg[i][j][k]/5
-=======
-=======
-
-    
-<<<<<<< HEAD
->>>>>>> upstream/master
-    stat = WStatCountsStatistic(
-        n_on=n_on_events,  
-        n_off=n_background,
-        alpha=alpha
-        )
-
-
-    n_excesses_5sigma = stat.excess_matching_significance(5)
-
-=======
+    n_bins_energy: `int` number of bins in energy
+    n_bins_gammaness: `int` number of bins in gammaness
+    n_bins_theta2: `int` number of bins in theta2
+
+    Returns
+    ---------
+    sensitivity: `numpy.ndarray` sensitivity in percentage of Crab units
+    n_excesses_5sigma: `numpy.ndarray` number of excesses corresponding to
+                a 5 sigma significance
+
+    """
+
+
     n_excesses_5sigma = excess_matching_significance(n_on_events, n_background, alpha, 5)
-    
->>>>>>> 745c8246
+
     for i in range(0, n_bins_energy):
         for j in range(0, n_bins_gammaness):
             for k in range(0, n_bins_theta2):
                 if n_excesses_5sigma[i][j][k] < 10:
                     n_excesses_5sigma[i][j][k] = 10
->>>>>>> a8d06f9cf9bfa08771efb5c7001a51cd990eaa7f
-
-<<<<<<< HEAD
-    sens = nex_5sigma / nex * 100  # percentage of Crab
-=======
+
                 if n_excesses_5sigma[i, j, k] < 0.05 * n_background[i][j][k] / 5:
                     n_excesses_5sigma[i, j, k] = 0.05 * n_background[i][j][k] / 5
 
 
     sensitivity = n_excesses_5sigma / n_on_events * 100  # percentage of Crab
->>>>>>> upstream/master
-
-    return nex_5sigma, sens
-
-<<<<<<< HEAD
-def calculate_sensitivity_lima_1d(nex, nbg, alpha, eb):
-=======
+
+    return n_excesses_5sigma, sensitivity
+
 
 def calculate_sensitivity_lima_ebin(n_on_events, n_background, alpha, n_bins_energy):
->>>>>>> upstream/master
     """
     Sensitivity calculation using the Li & Ma formula
     eq. 17 of Li & Ma (1983).
@@ -259,55 +207,19 @@
 
     Parameters
     ---------
-<<<<<<< HEAD
-<<<<<<< HEAD
-    nex:   `float` number of excess events in the signal region
-    nbg:   `float` number of events in the background region
-    alpha: `float` inverse of the number of off positions
-=======
-    n_excesses:   `numpy.ndarray` number of excess events in the signal region
-=======
     n_on_events:   `numpy.ndarray` number of ON events in the signal region
->>>>>>> upstream/master
     n_background: `numpy.ndarray` number of events in the background region
     alpha:        `float` inverse of the number of off positions
     n_bins_energy:`int` number of bins in energy
->>>>>>> a8d06f9cf9bfa08771efb5c7001a51cd990eaa7f
-
-    Returns
-    ---------
-    sens: `float` in percentage of Crab units
-    """
-<<<<<<< HEAD
-<<<<<<< HEAD
-<<<<<<< HEAD
-    nex_5sigma = excess_matching_significance_on_off(\
-        n_off=nbg,alpha=alpha,significance=5,method='lima')
-
-    for i in range(0, eb):
-                if nex_5sigma[i] < 10:
-                    nex_5sigma[i] = 10
-                if nex_5sigma[i] < 0.05 * nbg[i]/5:
-                    nex_5sigma[i] = 0.05 * nbg[i]/5
-=======
-
-    if any(len(a) != n_bins_energy for a in (n_excesses, n_background, alpha)):
-        raise ValueError(
-            'Excess, background and alpha arrays must have the same length')
-=======
-    #if any(len(a) != n_bins_energy for a in (n_on_events, n_background, alpha)):
-    #    raise ValueError(
-     #       'Excess, background and alpha arrays must have the same length')
->>>>>>> upstream/master
-
-    stat = WStatCountsStatistic(
-        n_on=n_on_events,
-        n_off=n_background,
-        alpha=alpha 
-        )
-=======
->>>>>>> 745c8246
-        
+
+    Returns
+    ---------
+    sensitivity: `numpy.ndarray` sensitivity in percentage of Crab units
+    n_excesses_5sigma: `numpy.ndarray` number of excesses corresponding to
+                a 5 sigma significance
+
+    """
+
     n_excesses_5sigma = excess_matching_significance(n_on_events, n_background, alpha, 5)
 
     for i in range(0, n_bins_energy):
@@ -320,43 +232,35 @@
         # the background
         if n_excesses_5sigma[i] < 0.05 * n_background[i] * alpha[i]:
             n_excesses_5sigma[i] = 0.05 * n_background[i] * alpha[i]
->>>>>>> a8d06f9cf9bfa08771efb5c7001a51cd990eaa7f
-
-<<<<<<< HEAD
-    sens = nex_5sigma / nex * 100  # percentage of Crab
-=======
+
     sensitivity = n_excesses_5sigma / n_on_events * 100  # percentage of Crab
->>>>>>> upstream/master
-
-    return nex_5sigma, sens
-
-def bin_definition(gb, tb):
+
+    return n_excesses_5sigma, sensitivity
+
+def bin_definition(n_bins_gammaness, n_bins_theta2):
     """
     Define binning in gammaness and theta2 for the
     optimization of the sensitivity
 
     Parameters
     ---------
-    gb:   `int` number of bins in gammaness
-    tb:   `int` number of bins in theta2
-
-    Returns
-    ---------
-    g, t: `numpy.ndarray` binning of gammaness and theta2
+    n_bins_gammaness:   `int` number of bins in gammaness
+    n_bins_theta2:   `int` number of bins in theta2
+
+    Returns
+    ---------
+    gammaness_bins, theta2_bins: `numpy.ndarray` binning of gammaness and theta2
+
     """
     max_gam = 1
     max_th2 = 0.05 * u.deg * u.deg
     min_th2 = 0.005 * u.deg * u.deg
 
-    g = np.linspace(0, max_gam, gb)
-    t = np.linspace(min_th2, max_th2, tb)
-
-    ####TEST####
-    #g = np.full(gb, 0.0)
-    #t = np.linspace(10*u.deg*u.deg, 10*u.deg*u.deg, tb)
-    ###########
-
-    return g, t
+    gammaness_bins = np.linspace(0, max_gam, n_bins_gammaness)
+    theta2_bins = np.linspace(min_th2, max_th2, n_bins_theta2)
+
+    return gammaness_bins, theta2_bins
+
 
 def ring_containment(angdist2, ring_radius, ring_halfwidth):
     """
@@ -373,11 +277,12 @@
     ---------
     contained: `numpy.ndarray` bool array
     area: angular area of the ring
+
     """
     ring_lower_limit = ring_radius - ring_halfwidth
-    ring_upper_limit = np.sqrt(2 * (ring_radius**2) - (ring_lower_limit)**2)
-
-    area = np.pi * (ring_upper_limit**2 - ring_lower_limit**2)
+    ring_upper_limit = np.sqrt(2 * (ring_radius ** 2) - (ring_lower_limit) ** 2)
+
+    area = np.pi * (ring_upper_limit ** 2 - ring_lower_limit ** 2)
     # For the two halfwidths to cover the same area, compute the area of
     # the internal and external rings:
     # A_internal = pi * ((ring_radius**2) - (ring_lower_limit)**2)
@@ -389,14 +294,15 @@
 
     return contained, area
 
-def find_best_cuts_sens(simtelfile_gammas, simtelfile_protons,
-         dl2_file_g, dl2_file_p,
-         nfiles_gammas, nfiles_protons,
-         eb, gb, tb, noff,
-         obstime = 50 * 3600 * u.s):
-
-    """
-    Main function to calculate the sensitivity given a MC dataset
+def find_best_cuts_sensitivity(simtelfile_gammas, simtelfile_protons,
+                               dl2_file_g, dl2_file_p,
+                               nfiles_gammas, nfiles_protons,
+                               n_bins_energy, n_bins_gammaness, n_bins_theta2, noff,
+                               obstime = 50 * 3600 * u.s):
+
+    """
+    Main function to find the best cuts to calculate the sensitivity
+    based on a given a MC data subset
 
     Parameters
     ---------
@@ -406,61 +312,54 @@
     dl2_file_p: `string' path to h5 file of reconstructed protons
     nfiles_gammas: `int` number of simtel gamma files reconstructed
     nfiles_protons: `int` number of simtel proton files reconstructed
-    eb: `int` number of bins in energy
-    gb: `int` number of bins in gammaness
-    tb: `int` number of bins in theta2
+    n_bins_energy: `int` number of bins in energy
+    n_bins_gammaness: `int` number of bins in gammaness
+    n_bins_theta2: `int` number of bins in theta2
     noff: `float` ratio between the background and the signal region
     obstime: `Quantity` Observation time in seconds
 
-    TODO: Give files as input in a configuration file!
-    Returns
-    E: `array` center of energy bins
+    Returns
+    ---------
+    energy: `array` center of energy bins
     sensitivity: `array` sensitivity per energy bin
-    ---------
+
     """
 
     # Read simulated and reconstructed values
     gammaness_g, theta2_g, e_reco_g, e_true_g, mc_par_g, events_g = process_mc(simtelfile_gammas,
-                                                           dl2_file_g, 'gamma')
+                                                                               dl2_file_g, 'gamma')
     gammaness_p, angdist2_p, e_reco_p, e_true_p, mc_par_p, events_p = process_mc(simtelfile_protons,
-                                                             dl2_file_p, 'proton')
-
-    mc_par_g['sim_ev'] = mc_par_g['sim_ev']*nfiles_gammas
-    mc_par_p['sim_ev'] = mc_par_p['sim_ev']*nfiles_protons
-
-    #Pass units to GeV and cm2
-    mc_par_g['emin'] = mc_par_g['emin'].to(u.GeV)
-    mc_par_g['emax'] = mc_par_g['emax'].to(u.GeV)
-
-    mc_par_p['emin'] = mc_par_p['emin'].to(u.GeV)
-    mc_par_p['emax'] = mc_par_p['emax'].to(u.GeV)
-
-    mc_par_g['area_sim'] = mc_par_g['area_sim'].to(u.cm**2)
-    mc_par_p['area_sim'] = mc_par_p['area_sim'].to(u.cm**2)
-
-    #Set binning for sensitivity calculation
-    emin_sens = 10**1 * u.GeV #mc_par_g['emin']
-    emax_sens = 10**5 * u.GeV #mc_par_g['emax']
-
-    E = np.logspace(np.log10(emin_sens.to_value()),
-                np.log10(emax_sens.to_value()), eb + 1) * u.GeV
-
-    g, t = bin_definition(gb, tb)
-
-    #Number of simulated events per energy bin
-    """
-    bins, n_sim_bin = power_law_integrated_distribution(emin_sens.to_value(),
-                                                        emax_sens.to_value(),
-                                                        mc_par_g['sim_ev'],
-                                                        mc_par_g['sp_idx'], eb+1)
-
-
-    """
+                                                                                 dl2_file_p, 'proton')
+
+    mc_par_g['sim_ev'] = mc_par_g['sim_ev'] * nfiles_gammas
+    mc_par_p['sim_ev'] = mc_par_p['sim_ev'] * nfiles_protons
+
+    # Pass units to TeV and cm2
+    mc_par_g['emin'] = mc_par_g['emin'].to(u.TeV)
+    mc_par_g['emax'] = mc_par_g['emax'].to(u.TeV)
+
+    mc_par_p['emin'] = mc_par_p['emin'].to(u.TeV)
+    mc_par_p['emax'] = mc_par_p['emax'].to(u.TeV)
+
+    mc_par_g['area_sim'] = mc_par_g['area_sim'].to(u.cm ** 2)
+    mc_par_p['area_sim'] = mc_par_p['area_sim'].to(u.cm ** 2)
+
+    # Set binning for sensitivity calculation
+    # TODO: This information should be read from the files
+    emin_sensitivity = 0.01 * u.TeV  # mc_par_g['emin']
+    emax_sensitivity =  100 * u.TeV  # mc_par_g['emax']
+
+    energy = np.logspace(np.log10(emin_sensitivity.to_value()),
+                         np.log10(emax_sensitivity.to_value()), n_bins_energy + 1) * u.TeV
+
+    gammaness_bins, theta2_bins = bin_definition(n_bins_gammaness, n_bins_theta2)
+
     # Extract spectral parameters
-    dFdE, crab_par = crab_hegra(E)
-    dFdEd0, proton_par = proton_bess(E)
-
-    bins = np.logspace(np.log10(emin_sens.to_value()), np.log10(emax_sens.to_value()), eb+1)
+    dFdE, crab_par = crab_hegra(energy)
+    dFdEd0, proton_par = proton_bess(energy)
+
+    bins = np.logspace(np.log10(emin_sensitivity.to_value()), np.log10(emax_sensitivity.to_value()), n_bins_energy + 1)
+
     y0 = mc_par_g['sim_ev'] / (mc_par_g['emax'].to_value()**(mc_par_g['sp_idx'] + 1) \
                                - mc_par_g['emin'].to_value()**(mc_par_g['sp_idx'] + 1)) \
         * (mc_par_g['sp_idx'] + 1)
@@ -468,62 +367,46 @@
 
     n_sim_bin = y
 
-
     # Rates and weights
-
-    rate_g = rate(mc_par_g['emin'], mc_par_g['emax'], crab_par['alpha'],
-                     mc_par_g['cone'], mc_par_g['area_sim'],
-                     crab_par['f0'], crab_par['e0'])
-
-    rate_p = rate(mc_par_p['emin'], mc_par_p['emax'], proton_par['alpha'],
-                     mc_par_p['cone'], mc_par_p['area_sim'],
-                     proton_par['f0'], proton_par['e0'])
-
-    w_g = weight(mc_par_g['emin'], mc_par_g['emax'], mc_par_g['sp_idx'],
-                    crab_par['alpha'], rate_g,
-                    mc_par_g['sim_ev'], crab_par['e0'])
-
-<<<<<<< HEAD
-    w_p = weight(mc_par_p['emin'], mc_par_p['emax'], mc_par_p['sp_idx'],
-                    proton_par['alpha'], rate_p,
-                    mc_par_p['sim_ev'], proton_par['e0'])
-
-    e_reco_gw = ((e_reco_g / crab_par['e0'])**(crab_par['alpha'] - mc_par_g['sp_idx'])) \
-                * w_g
-    e_reco_pw = ((e_reco_p / proton_par['e0'])**(proton_par['alpha'] - mc_par_p['sp_idx'])) \
-                * w_p
-
-    p_contained, ang_area_p = ring_containment(angdist2_p, 0.4 * u.deg, 0.2 * u.deg)
-=======
+    rate_g = rate("PowerLaw", mc_par_g['emin'], mc_par_g['emax'], crab_par, mc_par_g['cone'], mc_par_g['area_sim'])
+
+    rate_p = rate("PowerLaw", mc_par_p['emin'], mc_par_p['emax'], proton_par, mc_par_p['cone'], mc_par_p['area_sim'])
+
+    w_g = weight("PowerLaw", mc_par_g['emin'], mc_par_g['emax'], mc_par_g['sp_idx'], rate_g,
+                 mc_par_g['sim_ev'], crab_par)
+
+    w_p = weight("PowerLaw", mc_par_p['emin'], mc_par_p['emax'], mc_par_p['sp_idx'], rate_p,
+                 mc_par_p['sim_ev'], proton_par)
+
+    if (w_g.unit ==  u.Unit("sr / s")):
+        print("You are using diffuse gammas to estimate point-like sensitivity")
+        print("These results will make no sense")
+        w_g = w_g / u.sr  # Fix to make tests pass
+
     rate_weighted_g = ((e_true_g / crab_par['e0']) ** (crab_par['alpha'] - mc_par_g['sp_idx'])) \
                       * w_g
     rate_weighted_p = ((e_true_p / proton_par['e0']) ** (proton_par['alpha'] - mc_par_p['sp_idx'])) \
                       * w_p
-                      
-                      
+
+
     p_contained, ang_area_p = ring_containment(angdist2_p, 0.4 * u.deg, 0.3 * u.deg)
 
-    
-
->>>>>>> upstream/master
+
+
     # FIX: ring_radius and ring_halfwidth should have units of deg
     # FIX: hardcoded at the moment, but ring_radius should be read from
     # the gamma file (point-like) or given as input (diffuse).
     # FIX: ring_halfwidth should be given as input
-    area_ratio_p = np.pi * t / ang_area_p
+    area_ratio_p = np.pi * theta2_bins / ang_area_p
     # ratio between the area where we search for protons ang_area_p
     # and the area where we search for gammas math.pi * t
 
     # Arrays to contain the number of gammas and hadrons for different cuts
-    final_gamma = np.ndarray(shape=(eb, gb, tb))
-    final_hadrons = np.ndarray(shape=(eb, gb, tb))
-    pre_gamma = np.ndarray(shape=(eb, gb, tb))
-    pre_hadrons = np.ndarray(shape=(eb, gb, tb))
-
-<<<<<<< HEAD
-    ngamma_per_ebin = np.ndarray(eb)
-    nhadron_per_ebin = np.ndarray(eb)
-=======
+    final_gamma = np.ndarray(shape=(n_bins_energy, n_bins_gammaness, n_bins_theta2))
+    final_hadrons = np.ndarray(shape=(n_bins_energy, n_bins_gammaness, n_bins_theta2))
+    pre_gamma = np.ndarray(shape=(n_bins_energy, n_bins_gammaness, n_bins_theta2))
+    pre_hadrons = np.ndarray(shape=(n_bins_energy, n_bins_gammaness, n_bins_theta2))
+
     ngamma_per_ebin = np.ndarray(n_bins_energy)
     nhadron_per_ebin = np.ndarray(n_bins_energy)
 
@@ -531,32 +414,8 @@
     total_rate_gamma = np.sum(rate_weighted_g)
     print("Total rate triggered proton {:.3f} Hz".format(total_rate_proton))
     print("Total rate triggered gamma  {:.3f} Hz".format(total_rate_gamma))
->>>>>>> upstream/master
 
     # Weight events and count number of events per bin:
-<<<<<<< HEAD
-    for i in range(0,eb):  # binning in energy
-        for j in range(0,gb):  # cut in gammaness
-            for k in range(0,tb):  # cut in theta2
-                eg_w_sum = np.sum(e_reco_gw[(e_reco_g < E[i+1]) & (e_reco_g > E[i]) \
-                                            & (gammaness_g > g[j]) & (theta2_g < t[k])])
-
-                ep_w_sum = np.sum(e_reco_pw[(e_reco_p < E[i+1]) & (e_reco_p > E[i]) \
-                                            & (gammaness_p > g[j]) & p_contained])
-                final_gamma[i][j][k] = eg_w_sum * obstime
-                final_hadrons[i][j][k] = ep_w_sum * obstime * area_ratio_p[k]
-
-                pre_gamma[i][j][k] = e_reco_g[(e_reco_g < E[i+1]) & (e_reco_g > E[i]) \
-                                            & (gammaness_g > g[j]) & (theta2_g < t[k])].shape[0]
-                pre_hadrons[i][j][k] = e_reco_p[(e_reco_p < E[i+1]) & (e_reco_p > E[i]) \
-                                            & (gammaness_p > g[j]) & p_contained].shape[0]
-
-                ngamma_per_ebin[i] = np.sum(e_reco_gw[(e_reco_g < E[i+1]) & (e_reco_g > E[i])]) * obstime
-                nhadron_per_ebin[i] = np.sum(e_reco_pw[(e_reco_p < E[i+1]) & (e_reco_p > E[i])]) * obstime
-
-    nex_5sigma, sens = calculate_sensitivity_lima(final_gamma, final_hadrons * noff, 1/noff,
-                                                  eb, gb, tb)
-=======
     for i in range(0, n_bins_energy):  # binning in energy
         total_rate_proton_ebin = np.sum(rate_weighted_p[(e_reco_p < energy[i + 1]) & (e_reco_p > energy[i])])
 
@@ -569,7 +428,7 @@
         print("Total rate triggered gamma in this bin {:.5f} Hz".format(total_rate_gamma_ebin.value))
 
         for j in range(0, n_bins_gammaness):  #  cut in gammaness
-            for k in range(0, n_bins_theta2):  #  cut in theta2                
+            for k in range(0, n_bins_theta2):  #  cut in theta2
                 rate_g_ebin = np.sum(rate_weighted_g[(e_reco_g < energy[i+1]) & (e_reco_g > energy[i]) \
                                             & (gammaness_g > gammaness_bins[j]) & (theta2_g < theta2_bins[k])])
 
@@ -587,120 +446,87 @@
                 nhadron_per_ebin[i] = np.sum(rate_weighted_p[(e_reco_p < energy[i+1]) & (e_reco_p > energy[i])]) * obstime
 
 
-<<<<<<< HEAD
->>>>>>> a8d06f9cf9bfa08771efb5c7001a51cd990eaa7f
-    # Avoid bins which are empty or have too few events:
-    min_num_events = 10
-    min_pre_events = 10
-=======
     n_excesses_5sigma, sensitivity_3Darray = calculate_sensitivity_lima(final_gamma, final_hadrons * noff, 1/noff * np.ones_like(final_gamma), n_bins_energy, n_bins_gammaness, n_bins_theta2)
-    
+
     # Avoid bins which are empty or have too few events:
     min_num_events = 5
     min_pre_events = 5
 
->>>>>>> upstream/master
     # Minimum number of gamma and proton events in a bin to be taken into account for minimization
-    for i in range(0, eb):
-        for j in range(0, gb):
-            for k in range(0, tb):
-                conditions = (not np.isfinite(sens[i,j,k])) or (sens[i,j,k]<=0) \
+    for i in range(0, n_bins_energy):
+        for j in range(0, n_bins_gammaness):
+            for k in range(0, n_bins_theta2):
+                conditions = (not np.isfinite(sensitivity_3Darray[i,j,k])) or (sensitivity_3Darray[i,j,k]<=0) \
                              or (final_hadrons[i,j,k] < min_num_events) \
                              or (pre_gamma[i,j,k] < min_pre_events) \
                              or (pre_hadrons[i,j,k] < min_pre_events)
                 if conditions:
-                    sens[i][j][k] = np.inf
-
-    #Quantities to show in the results
-    sensitivity = np.ndarray(shape=eb)
-    nex_min = np.ndarray(shape=eb)
-    eff_g = np.ndarray(shape=eb)
-    eff_p = np.ndarray(shape=eb)
-    gcut = np.ndarray(shape=eb)
-    tcut = np.ndarray(shape=eb)
-    ngammas = np.ndarray(shape=eb)
-    nhadrons = np.ndarray(shape=eb)
-    gammarate = np.ndarray(shape=eb)
-    hadronrate = np.ndarray(shape=eb)
-    eff_area = np.ndarray(shape=eb)
-    nevents_gamma = np.ndarray(shape=eb)
-    nevents_proton = np.ndarray(shape=eb)
+                    sensitivity_3Darray[i][j][k] = np.inf
+
+    # Quantities to show in the results
+    sensitivity = np.ndarray(shape = n_bins_energy)
+    n_excesses_min = np.ndarray(shape = n_bins_energy)
+    eff_g = np.ndarray(shape = n_bins_energy)
+    eff_p = np.ndarray(shape = n_bins_energy)
+    gcut = np.ndarray(shape = n_bins_energy)
+    tcut = np.ndarray(shape = n_bins_energy)
+    ngammas = np.ndarray(shape = n_bins_energy)
+    nhadrons = np.ndarray(shape = n_bins_energy)
+    gammarate = np.ndarray(shape = n_bins_energy)
+    hadronrate = np.ndarray(shape = n_bins_energy)
+    eff_area = np.ndarray(shape = n_bins_energy)
+    nevents_gamma = np.ndarray(shape = n_bins_energy)
+    nevents_proton = np.ndarray(shape = n_bins_energy)
 
     # Calculate the minimum sensitivity per energy bin
-    for i in range(0,eb):
-        ind = np.unravel_index(np.nanargmin(sens[i], axis=None), sens[i].shape)
-        gcut[i] = g[ind[0]]
-        tcut[i] = t[ind[1]].to_value()
+    for i in range(0, n_bins_energy):
+        ind = np.unravel_index(np.nanargmin(sensitivity_3Darray[i], axis=None), sensitivity_3Darray[i].shape)
+        gcut[i] = gammaness_bins[ind[0]]
+        tcut[i] = theta2_bins[ind[1]].to_value()
         ngammas[i] = final_gamma[i][ind]
         nhadrons[i] = final_hadrons[i][ind]
-        gammarate[i] = final_gamma[i][ind]/(obstime.to(u.min)).to_value()
-        hadronrate[i] = final_hadrons[i][ind]/(obstime.to(u.min)).to_value()
-        nex_min[i] =  nex_5sigma[i][ind]
-        sensitivity[i] = sens[i][ind]
-        eff_g[i] = final_gamma[i][ind]/ngamma_per_ebin[i]
-        eff_p[i] = final_hadrons[i][ind]/nhadron_per_ebin[i]
-
-        e_aftercuts = e_true_g[(e_true_g < E[i+1]) & (e_true_g > E[i]) \
-                               & (gammaness_g > g[ind[0]]) & (theta2_g < t[ind[1]])]
-
-        e_aftercuts_p = e_true_p[(e_true_p < E[i+1]) & (e_true_p > E[i]) \
-                                 & (gammaness_p > g[ind[0]]) & p_contained]
-
-        e_aftercuts_w = np.sum(np.power(e_aftercuts, crab_par['alpha']-mc_par_g['sp_idx']))
-
-        e_w = np.sum(np.power(e_true_g[(e_true_g < E[i+1]) & (e_true_g > E[i])],
-                              crab_par['alpha']-mc_par_g['sp_idx']))
-
-        #eff_area[i] = e_true_g[(e_true_g < E[i+1]) & (e_true_g > E[i]) & (gammaness_g > g[ind[0]]) & (theta2_g < t[ind[1]])].shape[0] / n_sim_bin[i] * mc_par_g['area_sim'].to(u.m**2).to_value()
+        gammarate[i] = final_gamma[i][ind] / (obstime.to(u.min)).to_value()
+        hadronrate[i] = final_hadrons[i][ind] / (obstime.to(u.min)).to_value()
+        n_excesses_min[i] = n_excesses_5sigma[i][ind]
+        sensitivity[i] = sensitivity_3Darray[i][ind]
+        eff_g[i] = final_gamma[i][ind] / ngamma_per_ebin[i]
+        eff_p[i] = final_hadrons[i][ind] / nhadron_per_ebin[i]
+
+        e_aftercuts = e_true_g[(e_reco_g < energy[i + 1]) & (e_reco_g > energy[i]) \
+                               & (gammaness_g > gammaness_bins[ind[0]]) & (theta2_g < theta2_bins[ind[1]])]
+
+
+        e_aftercuts_p = e_true_p[(e_reco_p < energy[i + 1]) & (e_reco_p > energy[i]) \
+                                 & p_contained]
+        e_aftercuts_w = np.sum(np.power(e_aftercuts, crab_par['alpha'] - mc_par_g['sp_idx']))
 
         eff_area[i] = e_aftercuts_w.to_value() / n_sim_bin[i] * mc_par_g['area_sim'].to(u.m**2).to_value()
 
         nevents_gamma[i] = e_aftercuts.shape[0]
         nevents_proton[i] = e_aftercuts_p.shape[0]
 
-    #Compute sensitivity  in flux units
-
-    emed = np.sqrt(E[1:] * E[:-1])
-    dFdE, par = crab_magic(emed)
-    sens_flux = sensitivity / 100 * (dFdE * emed * emed).to(u.erg / (u.cm**2 * u.s))
-
-    list_of_tuples = list(zip(E[:E.shape[0]-2].to_value(), E[1:].to_value(), gcut, tcut,
+    # Compute sensitivity in flux units
+    egeom = np.sqrt(energy[1:] * energy[:-1])
+    dFdE, par = crab_hegra(egeom)
+    sensitivity_flux = sensitivity / 100 * (dFdE * egeom * egeom).to(u.erg / (u.cm**2 * u.s))
+
+    list_of_tuples = list(zip(energy[:energy.shape[0]-2].to_value(), energy[1:].to_value(), gcut, tcut,
                             ngammas, nhadrons,
                             gammarate, hadronrate,
-                            nex_min, sens_flux.to_value(), eff_area,
+                            n_excesses_min, sensitivity_flux.to_value(), eff_area,
                               eff_g, eff_p, nevents_gamma, nevents_proton))
     result = pd.DataFrame(list_of_tuples,
                            columns=['ebin_low', 'ebin_up', 'gammaness_cut', 'theta2_cut',
                                     'n_gammas', 'n_hadrons',
                                     'gamma_rate', 'hadron_rate',
-                                    'nex_min', 'sensitivity','eff_area',
+                                    'n_excesses_min', 'sensitivity','eff_area',
                                     'eff_gamma', 'eff_hadron',
                                     'nevents_g', 'nevents_p'])
 
-    units = [E.unit, E.unit,"", t.unit,"", "",
+    units = [energy.unit, energy.unit,"", theta2_bins.unit,"", "",
              u.min**-1, u.min**-1, "",
-<<<<<<< HEAD
-             sens_flux.unit, mc_par_g['area_sim'].to(u.m**2).unit, "", "", "", ""]
-    """
-    sens_minimization_plot(eb, gb, tb, E, sens)
-
-    plot_positions_survived_events(events_g,
-                                   events_p,
-                                   gammaness_g, gammaness_p,
-                                   theta2_g, p_contained, sens, E, eb, g, t)
-
-    """
-    return E, sensitivity, result, units, gcut, tcut
-
-
-def sens(simtelfile_gammas, simtelfile_protons,
-         dl2_file_g, dl2_file_p,
-         nfiles_gammas, nfiles_protons,
-         eb, gcut, tcut, noff,
-         obstime = 50 * 3600 * u.s):
-=======
              sensitivity_flux.unit, mc_par_g['area_sim'].to(u.cm**2).unit, "", "", "", ""]
-    
+
     # sensitivity_minimization_plot(n_bins_energy, n_bins_gammaness, n_bins_theta2, energy, sensitivity_3Darray)
     # plot_positions_survived_events(events_g,
     #                               events_p,
@@ -715,7 +541,6 @@
                 nfiles_gammas, nfiles_protons,
                 n_bins_energy, gcut, tcut, noff,
                 obstime=50 * 3600 * u.s):
->>>>>>> upstream/master
     """
     Main function to calculate the sensitivity given a MC dataset
 
@@ -727,98 +552,80 @@
     dl2_file_p: `string' path to h5 file of reconstructed protons
     nfiles_gammas: `int` number of simtel gamma files reconstructed
     nfiles_protons: `int` number of simtel proton files reconstructed
-    eb: `int` number of bins in energy
-    gb: `int` number of bins in gammaness
-    tb: `int` number of bins in theta2
+    n_bins_energy: `int` number of bins in energy
+    n_bins_gammaness: `int` number of bins in gammaness
+    n_bins_theta2: `int` number of bins in theta2
     noff: `float` ratio between the background and the signal region
     obstime: `Quantity` Observation time in seconds
 
-    TODO: Give files as input in a configuration file!
-    Returns
-    E: `array` center of energy bins
+    Returns
+    ---------
+    energy: `array` center of energy bins
     sensitivity: `array` sensitivity per energy bin
-    ---------
+
     """
 
     # Read simulated and reconstructed values
     gammaness_g, theta2_g, e_reco_g, e_true_g, mc_par_g, events_g = process_mc(simtelfile_gammas,
-                                                           dl2_file_g, 'gamma')
+                                                                               dl2_file_g, 'gamma')
     gammaness_p, angdist2_p, e_reco_p, e_true_p, mc_par_p, events_p = process_mc(simtelfile_protons,
-                                                             dl2_file_p, 'proton')
-
-    mc_par_g['sim_ev'] = mc_par_g['sim_ev']*nfiles_gammas
-    mc_par_p['sim_ev'] = mc_par_p['sim_ev']*nfiles_protons
-
-    #Pass units to GeV and cm2
-    mc_par_g['emin'] = mc_par_g['emin'].to(u.GeV)
-    mc_par_g['emax'] = mc_par_g['emax'].to(u.GeV)
-
-    mc_par_p['emin'] = mc_par_p['emin'].to(u.GeV)
-    mc_par_p['emax'] = mc_par_p['emax'].to(u.GeV)
-
-    mc_par_g['area_sim'] = mc_par_g['area_sim'].to(u.cm**2)
-    mc_par_p['area_sim'] = mc_par_p['area_sim'].to(u.cm**2)
-
-    #Set binning for sensitivity calculation
-    emin_sens = 10**1 * u.GeV #mc_par_g['emin']
-    emax_sens = 10**5 * u.GeV #mc_par_g['emax']
-
-    E = np.logspace(np.log10(emin_sens.to_value()),
-                np.log10(emax_sens.to_value()), eb + 1) * u.GeV
-
-<<<<<<< HEAD
-    #Number of simulated events per energy bin
-    """
-    bins, n_sim_bin = power_law_integrated_distribution(emin_sens.to_value(),
-                                                        emax_sens.to_value(),
-                                                        mc_par_g['sim_ev'],
-                                                        mc_par_g['sp_idx'], eb+1)
-=======
+                                                                                 dl2_file_p, 'proton')
+
+    mc_par_g['sim_ev'] = mc_par_g['sim_ev'] * nfiles_gammas
+    mc_par_p['sim_ev'] = mc_par_p['sim_ev'] * nfiles_protons
+
+    # Pass units to TeV and cm2
+    mc_par_g['emin'] = mc_par_g['emin'].to(u.TeV)
+    mc_par_g['emax'] = mc_par_g['emax'].to(u.TeV)
+
+    mc_par_p['emin'] = mc_par_p['emin'].to(u.TeV)
+    mc_par_p['emax'] = mc_par_p['emax'].to(u.TeV)
+
+    mc_par_g['area_sim'] = mc_par_g['area_sim'].to(u.cm ** 2)
+    mc_par_p['area_sim'] = mc_par_p['area_sim'].to(u.cm ** 2)
+
     # Set binning for sensitivity calculation
-    emin_sensitivity = 0.01 * u.TeV  # mc_par_g['emin'] 
+    emin_sensitivity = 0.01 * u.TeV  # mc_par_g['emin']
     emax_sensitivity =  100 * u.TeV  # mc_par_g['emax']
->>>>>>> upstream/master
-
-
-    """
+
+    energy = np.logspace(np.log10(emin_sensitivity.to_value()),
+                         np.log10(emax_sensitivity.to_value()), n_bins_energy + 1) * u.TeV
+
     # Extract spectral parameters
-    dFdE, crab_par = crab_hegra(E)
-    dFdEd0, proton_par = proton_bess(E)
-
-    bins = np.logspace(np.log10(emin_sens.to_value()), np.log10(emax_sens.to_value()), eb+1)
-    y0 = mc_par_g['sim_ev'] / (mc_par_g['emax'].to_value()**(mc_par_g['sp_idx'] + 1) \
-                               - mc_par_g['emin'].to_value()**(mc_par_g['sp_idx'] + 1)) \
-        * (mc_par_g['sp_idx'] + 1)
-    y = y0 * (bins[1:]**(crab_par['alpha'] + 1) - bins[:-1]**(crab_par['alpha'] + 1)) / (crab_par['alpha'] + 1)
+    dFdE, crab_par = crab_hegra(energy)
+    dFdEd0, proton_par = proton_bess(energy)
+
+    bins = np.logspace(np.log10(emin_sensitivity.to_value()), np.log10(emax_sensitivity.to_value()), n_bins_energy + 1)
+    y0 = mc_par_g['sim_ev'] / (mc_par_g['emax'].to_value() ** (mc_par_g['sp_idx'] + 1) \
+                               - mc_par_g['emin'].to_value() ** (mc_par_g['sp_idx'] + 1)) \
+         * (mc_par_g['sp_idx'] + 1)
+    y = y0 * (bins[1:] ** (crab_par['alpha'] + 1) - bins[:-1] ** (crab_par['alpha'] + 1)) / (crab_par['alpha'] + 1)
 
     n_sim_bin = y
 
-
     # Rates and weights
-
-    rate_g = rate(mc_par_g['emin'], mc_par_g['emax'], crab_par['alpha'],
-                     mc_par_g['cone'], mc_par_g['area_sim'],
-                     crab_par['f0'], crab_par['e0'])
-
-    rate_p = rate(mc_par_p['emin'], mc_par_p['emax'], proton_par['alpha'],
-                     mc_par_p['cone'], mc_par_p['area_sim'],
-                     proton_par['f0'], proton_par['e0'])
-
-    w_g = weight(mc_par_g['emin'], mc_par_g['emax'], mc_par_g['sp_idx'],
-                    crab_par['alpha'], rate_g,
-                    mc_par_g['sim_ev'], crab_par['e0'])
-
-    w_p = weight(mc_par_p['emin'], mc_par_p['emax'], mc_par_p['sp_idx'],
-                    proton_par['alpha'], rate_p,
-                    mc_par_p['sim_ev'], proton_par['e0'])
-
-
-    e_reco_gw = ((e_reco_g / crab_par['e0'])**(crab_par['alpha'] - mc_par_g['sp_idx'])) \
-                * w_g
-    e_reco_pw = ((e_reco_p / proton_par['e0'])**(proton_par['alpha'] - mc_par_p['sp_idx'])) \
-                * w_p
-
-    p_contained, ang_area_p = ring_containment(angdist2_p, 0.4 * u.deg, 0.2 * u.deg)
+    rate_g = rate("PowerLaw", mc_par_g['emin'], mc_par_g['emax'], crab_par, mc_par_g['cone'], mc_par_g['area_sim'])
+
+    rate_p = rate("PowerLaw", mc_par_p['emin'], mc_par_p['emax'], proton_par, mc_par_p['cone'], mc_par_p['area_sim'])
+
+    w_g = weight("PowerLaw", mc_par_g['emin'], mc_par_g['emax'], mc_par_g['sp_idx'], rate_g,
+                 mc_par_g['sim_ev'], crab_par)
+
+    w_p = weight("PowerLaw", mc_par_p['emin'], mc_par_p['emax'], mc_par_p['sp_idx'], rate_p,
+                 mc_par_p['sim_ev'], proton_par)
+
+    if (w_g.unit ==  u.Unit("sr / s")):
+        print("You are using diffuse gammas to estimate point-like sensitivity")
+        print("These results will make no sense")
+        w_g = w_g / u.sr  # Fix to make tests pass
+
+    rate_weighted_g = ((e_true_g / crab_par['e0']) ** (crab_par['alpha'] - mc_par_g['sp_idx'])) \
+                      * w_g
+    rate_weighted_p = ((e_true_p / proton_par['e0']) ** (proton_par['alpha'] - mc_par_p['sp_idx'])) \
+                      * w_p
+
+    p_contained, ang_area_p = ring_containment(angdist2_p, 0.4 * u.deg, 0.3 * u.deg)
+
     # FIX: ring_radius and ring_halfwidth should have units of deg
     # FIX: hardcoded at the moment, but ring_radius should be read from
     # the gamma file (point-like) or given as input (diffuse).
@@ -828,128 +635,104 @@
     # and the area where we search for gammas math.pi * t
 
     # Arrays to contain the number of gammas and hadrons for different cuts
-    final_gamma = np.ndarray(shape=(eb))
-    final_hadrons = np.ndarray(shape=(eb))
-    pre_gamma = np.ndarray(shape=(eb))
-    pre_hadrons = np.ndarray(shape=(eb))
-
-    ngamma_per_ebin = np.ndarray(eb)
-    nhadron_per_ebin = np.ndarray(eb)
+    final_gamma = np.ndarray(shape=(n_bins_energy))
+    final_hadrons = np.ndarray(shape=(n_bins_energy))
+    pre_gamma = np.ndarray(shape=(n_bins_energy))
+    pre_hadrons = np.ndarray(shape=(n_bins_energy))
+
+    ngamma_per_ebin = np.ndarray(n_bins_energy)
+    nhadron_per_ebin = np.ndarray(n_bins_energy)
 
     # Weight events and count number of events per bin:
-    for i in range(0,eb):  # binning in energy
-        eg_w_sum = np.sum(e_reco_gw[(e_reco_g < E[i+1]) & (e_reco_g > E[i]) \
-                                    & (gammaness_g > gcut[i]) & (theta2_g < tcut[i])])
-
-        ep_w_sum = np.sum(e_reco_pw[(e_reco_p < E[i+1]) & (e_reco_p > E[i]) \
-                                    & (gammaness_p > gcut[i]) & p_contained])
-        final_gamma[i] = eg_w_sum * obstime
-        final_hadrons[i] = ep_w_sum * obstime * area_ratio_p[i]
-
-        pre_gamma[i] = e_reco_g[(e_reco_g < E[i+1]) & (e_reco_g > E[i]) \
+    for i in range(n_bins_energy):  # binning in energy
+        rate_g_ebin = np.sum(rate_weighted_g[(e_reco_g < energy[i + 1]) & (e_reco_g > energy[i]) \
+                                             & (gammaness_g > gcut[i]) & (theta2_g < tcut[i])])
+
+
+        rate_p_ebin = np.sum(rate_weighted_p[(e_reco_p < energy[i + 1]) & (e_reco_p > energy[i]) \
+                                             & (gammaness_p > gcut[i]) & p_contained])
+        final_gamma[i] = (rate_g_ebin * obstime).value
+        final_hadrons[i] = (rate_p_ebin * obstime).value * area_ratio_p[i]
+
+        pre_gamma[i] = e_reco_g[(e_reco_g < energy[i + 1]) & (e_reco_g > energy[i]) \
                                 & (gammaness_g > gcut[i]) & (theta2_g < tcut[i])].shape[0]
-        pre_hadrons[i] = e_reco_p[(e_reco_p < E[i+1]) & (e_reco_p > E[i]) \
+        pre_hadrons[i] = e_reco_p[(e_reco_p < energy[i + 1]) & (e_reco_p > energy[i]) \
                                   & (gammaness_p > gcut[i]) & p_contained].shape[0]
 
-        ngamma_per_ebin[i] = np.sum(e_reco_gw[(e_reco_g < E[i+1]) & (e_reco_g > E[i])]) * obstime
-        nhadron_per_ebin[i] = np.sum(e_reco_pw[(e_reco_p < E[i+1]) & (e_reco_p > E[i])]) * obstime
-
-<<<<<<< HEAD
-    nex_5sigma, sens = calculate_sensitivity_lima_1d(final_gamma, final_hadrons * noff, 1/noff,
-                                                  eb)
-=======
+        ngamma_per_ebin[i] = np.sum(
+            rate_weighted_g[(e_reco_g < energy[i + 1]) & (e_reco_g > energy[i])].to(1 / u.s).value) \
+                             * obstime.to(u.s).value
+        nhadron_per_ebin[i] = np.sum(
+            rate_weighted_p[(e_reco_p < energy[i + 1]) & (e_reco_p > energy[i])].to(1 / u.s).value) \
+                              * obstime.to(u.s).value
+
     n_excesses_5sigma, sensitivity_3Darray = calculate_sensitivity_lima_ebin(final_gamma, final_hadrons * noff,
                                                                              1 / noff * np.ones(len(final_gamma)),
                                                                              n_bins_energy)
->>>>>>> a8d06f9cf9bfa08771efb5c7001a51cd990eaa7f
     # Avoid bins which are empty or have too few events:
-    min_num_events = 10
-    min_pre_events = 10
+    min_num_events = 5
+    min_pre_events = 5
     # Minimum number of gamma and proton events in a bin to be taken into account for minimization
-    for i in range(0, eb):
-        conditions = (not np.isfinite(sens[i])) or (sens[i]<=0) \
+    for i in range(0, n_bins_energy):
+        conditions = (not np.isfinite(sensitivity_3Darray[i])) or (sensitivity_3Darray[i] <= 0) \
                      or (final_hadrons[i] < min_num_events) \
                      or (pre_gamma[i] < min_pre_events) \
                      or (pre_hadrons[i] < min_pre_events)
         if conditions:
-            sens[i] = np.inf
-
-    #Quantities to show in the results
-    sensitivity = np.ndarray(shape=eb)
-    nex_min = np.ndarray(shape=eb)
-    eff_g = np.ndarray(shape=eb)
-    eff_p = np.ndarray(shape=eb)
-    ngammas = np.ndarray(shape=eb)
-    nhadrons = np.ndarray(shape=eb)
-    gammarate = np.ndarray(shape=eb)
-    hadronrate = np.ndarray(shape=eb)
-    eff_area = np.ndarray(shape=eb)
-    nevents_gamma = np.ndarray(shape=eb)
-    nevents_proton = np.ndarray(shape=eb)
+            sensitivity_3Darray[i] = np.inf
+
+    # Quantities to show in the results
+    sensitivity = np.ndarray(shape=n_bins_energy)
+    n_excesses_min = np.ndarray(shape=n_bins_energy)
+    eff_g = np.ndarray(shape=n_bins_energy)
+    eff_p = np.ndarray(shape=n_bins_energy)
+    ngammas = np.ndarray(shape=n_bins_energy)
+    nhadrons = np.ndarray(shape=n_bins_energy)
+    gammarate = np.ndarray(shape=n_bins_energy)
+    hadronrate = np.ndarray(shape=n_bins_energy)
+    eff_area = np.ndarray(shape=n_bins_energy)
+    nevents_gamma = np.ndarray(shape=n_bins_energy)
+    nevents_proton = np.ndarray(shape=n_bins_energy)
 
     # Calculate the minimum sensitivity per energy bin
-    for i in range(0,eb):
+    for i in range(0, n_bins_energy):
         ngammas[i] = final_gamma[i]
         nhadrons[i] = final_hadrons[i]
-        gammarate[i] = final_gamma[i]/(obstime.to(u.min)).to_value()
-        hadronrate[i] = final_hadrons[i]/(obstime.to(u.min)).to_value()
-        nex_min[i] =  nex_5sigma[i]
-        sensitivity[i] = sens[i]
-        eff_g[i] = final_gamma[i]/ngamma_per_ebin[i]
-        eff_p[i] = final_hadrons[i]/nhadron_per_ebin[i]
-
-        e_aftercuts = e_true_g[(e_true_g < E[i+1]) & (e_true_g > E[i]) \
+        gammarate[i] = final_gamma[i] / (obstime.to(u.min)).to_value()
+        hadronrate[i] = final_hadrons[i] / (obstime.to(u.min)).to_value()
+        n_excesses_min[i] = n_excesses_5sigma[i]
+        sensitivity[i] = sensitivity_3Darray[i]
+        eff_g[i] = final_gamma[i] / ngamma_per_ebin[i]
+        eff_p[i] = final_hadrons[i] / nhadron_per_ebin[i]
+
+        e_aftercuts = e_true_g[(e_reco_g < energy[i + 1]) & (e_reco_g > energy[i]) \
                                & (gammaness_g > gcut[i]) & (theta2_g < tcut[i])]
 
-        e_aftercuts_p = e_true_p[(e_true_p < E[i+1]) & (e_true_p > E[i]) \
+        e_aftercuts_p = e_true_p[(e_reco_p < energy[i + 1]) & (e_reco_p > energy[i]) \
                                  & (gammaness_p > gcut[i]) & p_contained]
 
-        e_aftercuts_w = np.sum(np.power(e_aftercuts, crab_par['alpha']-mc_par_g['sp_idx']))
-
-        e_w = np.sum(np.power(e_true_g[(e_true_g < E[i+1]) & (e_true_g > E[i])],
-                              crab_par['alpha']-mc_par_g['sp_idx']))
-
-        eff_area[i] = e_aftercuts_w.to_value() / n_sim_bin[i] * mc_par_g['area_sim'].to(u.m**2).to_value()
+        e_aftercuts_w = np.sum(np.power(e_aftercuts, crab_par['alpha'] - mc_par_g['sp_idx']))
+
+        e_w = np.sum(np.power(e_true_g[(e_reco_g < energy[i + 1]) & (e_reco_g > energy[i])],
+                              crab_par['alpha'] - mc_par_g['sp_idx']))
+
+        eff_area[i] = e_aftercuts_w.to_value() / n_sim_bin[i] * mc_par_g['area_sim'].to(u.m ** 2).to_value()
 
         nevents_gamma[i] = e_aftercuts.shape[0]
         nevents_proton[i] = e_aftercuts_p.shape[0]
 
-<<<<<<< HEAD
-    #Compute sensitivity  in flux units
-
-    emed = np.sqrt(E[1:] * E[:-1])
-    dFdE, par = crab_magic(emed)
-    sens_flux = sensitivity / 100 * (dFdE * emed * emed).to(u.erg / (u.cm**2 * u.s))
-
-    list_of_tuples = list(zip(E[:E.shape[0]-2].to_value(), E[1:].to_value(), gcut, tcut,
-                            ngammas, nhadrons,
-                            gammarate, hadronrate,
-                            nex_min, sens_flux.to_value(), eff_area,
-                              eff_g, eff_p, nevents_gamma, nevents_proton))
-    result = pd.DataFrame(list_of_tuples,
-                           columns=['ebin_low', 'ebin_up', 'gammaness_cut', 'theta2_cut',
-                                    'n_gammas', 'n_hadrons',
-                                    'gamma_rate', 'hadron_rate',
-                                    'nex_min', 'sensitivity','eff_area',
-                                    'eff_gamma', 'eff_hadron',
-                                    'nevents_g', 'nevents_p'])
-
-    units = [E.unit, E.unit,"", tcut.unit,"", "",
-             u.min**-1, u.min**-1, "",
-             sens_flux.unit, mc_par_g['area_sim'].to(u.m**2).unit, "", "", "", ""]
-=======
     # Compute sensitivity  in flux units
 
     egeom = np.sqrt(energy[1:] * energy[:-1])
     dFdE, par = crab_hegra(egeom)
     sensitivity_flux = sensitivity / 100 * (dFdE * egeom * egeom).to(u.erg / (u.cm ** 2 * u.s))
-    
+
     print("\n******** Energy [TeV] *********\n")
     print(egeom)
     print("\nsensitivity flux:\n", sensitivity_flux)
     print("\nsensitivity[%]:\n", sensitivity)
     print("\n**************\n")
-    
+
     list_of_tuples = list(zip(energy[:energy.shape[0] - 2].to_value(), energy[1:].to_value(), gcut, tcut,
                               ngammas, nhadrons,
                               gammarate, hadronrate,
@@ -972,29 +755,15 @@
     #                                events_p,
     #                                gammaness_g, gammaness_p,
     #                                theta2_g, p_contained, sensitivity, energy, n_bins_energy, gcut, tcut)
->>>>>>> upstream/master
-
-    """
-    sens_minimization_plot(eb, gb, tb, E, sens)
-
-    plot_positions_survived_events(events_g,
-                                   events_p,
-                                   gammaness_g, gammaness_p,
-                                   theta2_g, p_contained, sens, E, eb, gcut, tcut)
-    """
+
     # Build dataframe of events that survive the cuts:
     events = pd.concat((events_g, events_p))
     dl2 = pd.DataFrame(columns=events.keys())
-<<<<<<< HEAD
-    for i in range(0,eb):
-        df_bin = events[(10**events.mc_energy < E[i+1]) & (10**events.mc_energy > E[i]) \
-=======
-    
+
     for i in range(0, n_bins_energy):
         df_bin = events[(events.mc_energy < energy[i+1]) & (events.mc_energy > energy[i]) \
->>>>>>> upstream/master
                                & (events.gammaness > gcut[i]) & (events.theta2 < tcut[i])]
 
         dl2 = pd.concat((dl2, df_bin))
 
-    return E, sensitivity, result, units, dl2+    return energy, sensitivity, result, units, dl2