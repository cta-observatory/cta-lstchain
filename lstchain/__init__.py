--- conflicted
+++ resolved
@@ -2,9 +2,5 @@
 from . import io
 from . import visualization
 from . import calib
-<<<<<<< HEAD
 from . import mc
-from . import spectra
-=======
-from . import mc
->>>>>>> 7c246dad
+from . import spectra