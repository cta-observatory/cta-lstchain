--- conflicted
+++ resolved
@@ -18,18 +18,14 @@
 __all__ = [
     "create_hdu_index_hdu",
     "create_obs_index_hdu",
-<<<<<<< HEAD
-    "get_interp_params",
     "create_event_list",
     "get_target_params",
+    "get_timing_params",
+    "get_pointing_params",
+    "add_icrs_position_params",
+    "interp_params",
     "check_in_delaunay_triangle",
     "compare_irfs",
     "load_irf_grid",
     "interpolate_irf"
-=======
-    "create_event_list",
-    "get_timing_params",
-    "get_pointing_params",
-    "add_icrs_position_params"
->>>>>>> 439f374d
 ]