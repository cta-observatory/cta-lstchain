--- conflicted
+++ resolved
@@ -9,19 +9,12 @@
 from astropy.table import QTable, Table
 from astropy.time import Time
 
-<<<<<<< HEAD
-from lstchain.reco.utils import location, camera_to_altaz
-from lstchain.__init__ import __version__
-
-=======
 from lstchain.__init__ import __version__
 from lstchain.reco.utils import camera_to_altaz, location
->>>>>>> 4cc8bce8
 
 __all__ = [
     "add_icrs_position_params",
     "create_event_list",
-    "get_timing_params",
     "create_hdu_index_hdu",
     "create_obs_index_hdu",
     "get_timing_params",
@@ -350,11 +343,7 @@
 
 def create_event_list(
     data, run_number, source_name, source_pos,
-<<<<<<< HEAD
-    effective_time, elapsed_time, epoch=LST_EPOCH, data_pars,
-=======
     effective_time, elapsed_time, data_pars, epoch=LST_EPOCH,
->>>>>>> 4cc8bce8
 ):
     """
     Create the event_list BinTableHDUs from the given data
