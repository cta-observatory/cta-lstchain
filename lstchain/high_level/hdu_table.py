--- conflicted
+++ resolved
@@ -349,11 +349,7 @@
 
 def create_event_list(
     data, run_number, source_name, source_pos,
-<<<<<<< HEAD
-    effective_time, elapsed_time, data_pars, epoch=LST_EPOCH
-=======
     effective_time, elapsed_time, data_pars, epoch=LST_EPOCH,
->>>>>>> 6c3cfa58
 ):
     """
     Create the event_list BinTableHDUs from the given data
