--- conflicted
+++ resolved
@@ -7,13 +7,15 @@
     "r": [0, 1],
     "leakage2_intensity": [0, 1]
   },
+
   "tailcut": {
-    "picture_thresh": 6,
-    "boundary_thresh": 3,
-    "keep_isolated_pixels": false,
-    "min_number_picture_neighbors": 1
+    "picture_thresh":6,
+    "boundary_thresh":3,
+    "keep_isolated_pixels":false,
+    "min_number_picture_neighbors":1
   },
-  "random_forest_regressor_args": {
+
+    "random_forest_regressor_args": {
     "max_depth": 50,
     "min_samples_leaf": 2,
     "n_jobs": 4,
@@ -31,6 +33,7 @@
     "verbose": 0,
     "warm_start": false
   },
+
   "random_forest_classifier_args": {
     "max_depth": 100,
     "min_samples_leaf": 2,
@@ -50,6 +53,7 @@
     "warm_start": false,
     "class_weight": null
   },
+
   "regression_features": [
     "log_intensity",
     "width",
@@ -66,6 +70,7 @@
     "leakage2_intensity",
     "n_islands"
   ],
+
   "classification_features": [
     "log_intensity",
     "width",
@@ -85,12 +90,8 @@
     "reco_disp_dx",
     "reco_disp_dy"
   ],
-  "allowed_tels": [
-    1,
-    2,
-    3,
-    4
-  ],
+
+  "allowed_tels": [1, 2, 3, 4],
   "max_events": null,
   "custom_calibration": false,
   "write_pe_image": false,
@@ -106,83 +107,25 @@
       "window_width": 8
     }
   },
+  "image_extractor_for_muons": "GlobalPeakWindowSum",
   "gain_selector": "ThresholdGainSelector",
   "gain_selector_config": {
-    "threshold": 3500
+    "threshold":  3500
   },
-<<<<<<< HEAD
-  "image_extractor_for_muons": "GlobalPeakWindowSum",
-  "image_extractor_for_muons_config": {
-    "LocalPeakWindowSum": {
-      "window_shift": 4,
-      "window_width": 8
-=======
   "apply_charge_correction": false,
   "charge_scale": [1.0,1.0],
-  "LocalPeakWindowSum":{
-     "window_shift": 4,
-     "window_width":8
-    },
-  "GlobalPeakWindowSum":{
-     "window_shift": 4,
-     "window_width":8
->>>>>>> cba04781
-    },
-    "GlobalPeakWindowSum": {
-      "window_shift": 4,
-      "window_width": 8
-    }
-  },
-  "timestamps_pointing": "ucts",
+  "timestamps_pointing":"ucts",
+
   "source_dependent": false,
   "mc_nominal_source_x_deg": 0.4,
   "mc_nominal_source_y_deg": 0.0,
-  "volume_reducer": {
+
+  "volume_reducer":{
     "algorithm": null,
     "parameters": {
     }
   },
   "calibration_product": "LSTCalibrationCalculator",
-<<<<<<< HEAD
-  "LSTCalibrationCalculator": {
-    "minimum_hg_charge_median": 5000,
-    "maximum_lg_charge_std": 300,
-    "flatfield_product": "FlasherFlatFieldCalculator",
-    "pedestal_product": "PedestalIntegrator",
-    "PedestalIntegrator": {
-      "sample_size": 10000,
-      "sample_duration": 100000,
-      "tel_id": 1,
-      "charge_median_cut_outliers": [
-        -10,
-        10
-      ],
-      "charge_std_cut_outliers": [
-        -10,
-        10
-      ],
-      "charge_product": "FixedWindowSum"
-    },
-    "FlasherFlatFieldCalculator": {
-      "sample_size": 10000,
-      "sample_duration": 100000,
-      "tel_id": 1,
-      "charge_product": "LocalPeakWindowSum",
-      "charge_median_cut_outliers": [
-        -0.5,
-        0.5
-      ],
-      "charge_std_cut_outliers": [
-        -10,
-        10
-      ],
-      "time_cut_outliers": [
-        2,
-        38
-      ]
-    },
-    "LocalPeakWindowSum": {
-=======
 
   "LSTCalibrationCalculator":{
      "minimum_hg_charge_median": 5000,
@@ -208,13 +151,12 @@
        "time_cut_outliers": [2,38]
      },
       "LocalPeakWindowSum":{
->>>>>>> cba04781
       "window_shift": 5,
-      "window_width": 12
-    },
-    "FixedWindowSum": {
-      "window_start": 12,
-      "window_width": 12
+      "window_width":12
+     },
+     "FixedWindowSum":{
+       "window_start": 12,
+       "window_width":12
     }
   }
 }