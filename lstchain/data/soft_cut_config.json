{
  "events_filters": {
<<<<<<< HEAD
    "log_intensity": [2, Infinity],
    "width": [0.01, Infinity],
    "length": [0, Infinity],
    "wl": [0, 1],
    "r": [0, 1],
    "leakage2_intensity": [0, 0.4]
=======
    "log_intensity": [
      2,
      Infinity
    ],
    "width": [
      0.01,
      Infinity
    ],
    "length": [
      0,
      Infinity
    ],
    "wl": [
      0,
      1
    ],
    "r": [
      0,
      1
    ],
    "leakage2_intensity": [
      0,
      0.4
    ]
  },
  "tailcut": {
    "picture_thresh": 6,
    "boundary_thresh": 3,
    "keep_isolated_pixels": false,
    "min_number_picture_neighbors": 1
  },
  "random_forest_regressor_args": {
    "max_depth": 50,
    "min_samples_leaf": 2,
    "n_jobs": 4,
    "n_estimators": 150,
    "bootstrap": true,
    "criterion": "mse",
    "max_features": "auto",
    "max_leaf_nodes": null,
    "min_impurity_decrease": 0.0,
    "min_impurity_split": null,
    "min_samples_split": 2,
    "min_weight_fraction_leaf": 0.0,
    "oob_score": false,
    "random_state": 42,
    "verbose": 0,
    "warm_start": false
  },
  "random_forest_classifier_args": {
    "max_depth": 100,
    "min_samples_leaf": 2,
    "n_jobs": 4,
    "n_estimators": 100,
    "criterion": "gini",
    "min_samples_split": 2,
    "min_weight_fraction_leaf": 0.0,
    "max_features": "auto",
    "max_leaf_nodes": null,
    "min_impurity_decrease": 0.0,
    "min_impurity_split": null,
    "bootstrap": true,
    "oob_score": false,
    "random_state": 42,
    "verbose": 0.0,
    "warm_start": false,
    "class_weight": null
  },
  "regression_features": [
    "log_intensity",
    "width",
    "length",
    "x",
    "y",
    "psi",
    "phi",
    "wl",
    "skewness",
    "kurtosis",
    "r",
    "time_gradient",
    "leakage2_intensity",
    "n_islands"
  ],
  "classification_features": [
    "log_intensity",
    "width",
    "length",
    "x",
    "y",
    "psi",
    "phi",
    "wl",
    "skewness",
    "kurtosis",
    "r",
    "time_gradient",
    "leakage2_intensity",
    "n_islands",
    "log_reco_energy",
    "reco_disp_dx",
    "reco_disp_dy"
  ],

  "allowed_tels": [1, 2, 3, 4],
  "max_events": null,
  "custom_calibration": false,
  "write_pe_image": false,
  "mc_image_scaling_factor": 1,
  "image_extractor": "LocalPeakWindowSum",
  "image_extractor_for_muons": "GlobalPeakWindowSum",
  "image_extractor_config": {},
  "gain_selector": "ThresholdGainSelector",
  "gain_selector_config": {
    "threshold":  3500
  },
  "LocalPeakWindowSum":{
     "window_shift": 4,
     "window_width":8
    },
  "GlobalPeakWindowSum":{
     "window_shift": 4,
     "window_width":8
    },
  "timestamps_pointing":"ucts",

  "source_dependent": false,
  "mc_nominal_source_x_deg": 0.4,
  "mc_nominal_source_y_deg": 0.0,

  "volume_reducer":{
    "algorithm": null,
    "parameters": {
    }
  },"allowed_tels": [1, 2, 3, 4],
  "max_events": null,
  "custom_calibration": false,
  "write_pe_image": false,
  "image_extractor": "LocalPeakWindowSum",
  "image_extractor_for_muons": "GlobalPeakWindowSum",
  "image_extractor_config": {},
  "gain_selector": "ThresholdGainSelector",
  "gain_selector_config": {
    "threshold":  3500
  },
  "LocalPeakWindowSum":{
     "window_shift": 4,
     "window_width":8
    },
  "GlobalPeakWindowSum":{
     "window_shift": 4,
     "window_width":8
    },
  "timestamps_pointing":"ucts",

  "source_dependent": false,
  "mc_nominal_source_x_deg": 0.4,
  "mc_nominal_source_y_deg": 0.0,

  "volume_reducer":{
    "algorithm": null,
    "parameters": {
    }
>>>>>>> cba04781
  }
}<|MERGE_RESOLUTION|>--- conflicted
+++ resolved
@@ -1,13 +1,5 @@
 {
   "events_filters": {
-<<<<<<< HEAD
-    "log_intensity": [2, Infinity],
-    "width": [0.01, Infinity],
-    "length": [0, Infinity],
-    "wl": [0, 1],
-    "r": [0, 1],
-    "leakage2_intensity": [0, 0.4]
-=======
     "log_intensity": [
       2,
       Infinity
@@ -147,20 +139,20 @@
   "custom_calibration": false,
   "write_pe_image": false,
   "image_extractor": "LocalPeakWindowSum",
+    "image_extractor_config": {
+    "LocalPeakWindowSum": {
+      "window_shift": 4,
+      "window_width": 8
+    },
+    "GlobalPeakWindowSum": {
+      "window_shift": 4,
+      "window_width": 8
+    },
   "image_extractor_for_muons": "GlobalPeakWindowSum",
-  "image_extractor_config": {},
   "gain_selector": "ThresholdGainSelector",
   "gain_selector_config": {
     "threshold":  3500
   },
-  "LocalPeakWindowSum":{
-     "window_shift": 4,
-     "window_width":8
-    },
-  "GlobalPeakWindowSum":{
-     "window_shift": 4,
-     "window_width":8
-    },
   "timestamps_pointing":"ucts",
 
   "source_dependent": false,
@@ -171,6 +163,5 @@
     "algorithm": null,
     "parameters": {
     }
->>>>>>> cba04781
   }
 }