--- conflicted
+++ resolved
@@ -336,17 +336,10 @@
                 )
 
             p["ZEN_PNT"] = round(
-<<<<<<< HEAD
-                90 - p["events"]["pointing_alt"][0].to_value(u.deg), 4
-            )
-            p["AZ_PNT"] = round(
-                p["events"]["pointing_az"][0].to_value(u.deg), 4
-=======
                 90 - p["events"]["pointing_alt"][0].to_value(u.deg), 3
             )
             p["AZ_PNT"] = round(
                 p["events"]["pointing_az"][0].to_value(u.deg), 3
->>>>>>> f6458d69
             )
 
             if not self.source_dep:
@@ -383,11 +376,7 @@
         migration_bins = self.data_bin.energy_migration_bins()
         source_offset_bins = self.data_bin.source_offset_bins()
         mean_fov_offset = round(
-<<<<<<< HEAD
-            gammas["true_source_fov_offset"].mean().to_value(), 1
-=======
             gammas["true_source_fov_offset"].mean().to_value(), 3
->>>>>>> f6458d69
         )
 
         gammas = self.event_sel.filter_cut(gammas)
@@ -457,12 +446,7 @@
             ] * u.deg
 
             self.mc_particle["gamma"]["G_OFFSET"] = mean_fov_offset
-<<<<<<< HEAD
-            self.mc_particle["gamma"]["ZEN_PNT"] -= self.mc_particle["gamma"]["G_OFFSET"]
-            self.log.info('Single offset for point like gamma MC')
-=======
             self.log.info("Single offset for point like gamma MC")
->>>>>>> f6458d69
         else:
             fov_offset_bins = self.data_bin.fov_offset_bins()
             self.log.info("Multiple offset for diffuse gamma MC")
@@ -470,17 +454,10 @@
             if self.energy_dependent_theta:
                 fov_offset_bins = [
                     round(
-<<<<<<< HEAD
-                        gammas["reco_source_fov_offset"].min().to_value(), 4
-                    ),
-                    round(
-                        gammas["reco_source_fov_offset"].max().to_value(), 4
-=======
                         gammas["true_source_fov_offset"].min().to_value(), 3
                     ),
                     round(
                         gammas["true_source_fov_offset"].max().to_value(), 3
->>>>>>> f6458d69
                     )
                 ] * u.deg
                 self.log.info(f"For RAD MAX, FoV where we have all of the reconstructed events, is used, {fov_offset_bins}")
@@ -530,22 +507,6 @@
             "FOVALIGN": "RADEC",
         }
 
-<<<<<<< HEAD
-        extra_headers["ZEN_PNT"] = str(self.mc_particle["gamma"]["ZEN_PNT"] * u.deg)
-        extra_headers["AZ_PNT"] = str(self.mc_particle["gamma"]["AZ_PNT"] * u.deg)
-        extra_headers["G_OFFSET"] = str(mean_fov_offset * u.deg)
-        extra_headers["B_TOTAL"] = str(
-            self.mc_particle["gamma"]["geomag_params"]["GEOMAG_TOTAL"].to(u.uT)
-        )
-        extra_headers["B_INC"] = str(
-            self.mc_particle["gamma"]["geomag_params"]["GEOMAG_INC"].to(u.rad)
-        )
-        extra_headers["B_DEC"] = str(
-            self.mc_particle["gamma"]["geomag_params"]["GEOMAG_DEC"].to(u.rad)
-        )
-        extra_headers["B_DELTA"] = str(
-            self.mc_particle["gamma"]["geomag_params"]["GEOMAG_DELTA"].to(u.deg)
-=======
         extra_headers["ZEN_PNT"] = (
             self.mc_particle["gamma"]["ZEN_PNT"],
             "deg"
@@ -573,7 +534,6 @@
         extra_headers["B_DELTA"] = (
             self.mc_particle["gamma"]["geomag_params"]["GEOMAG_DELTA"].value,
             self.mc_particle["gamma"]["geomag_params"]["GEOMAG_DELTA"].unit,
->>>>>>> f6458d69
         )
 
         if self.point_like:
