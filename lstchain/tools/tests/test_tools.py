--- conflicted
+++ resolved
@@ -324,8 +324,6 @@
     np.testing.assert_allclose(dec, 22.01, atol=1e-2)
 
 
-<<<<<<< HEAD
-=======
 @pytest.mark.private_data
 def test_create_srcdep_dl3_energy_dependent_cuts(
         temp_dir_observed_srcdep_files, observed_srcdep_dl2_file
@@ -358,7 +356,6 @@
     )
 
 
->>>>>>> f6458d69
 @pytest.mark.private_data
 def test_index_dl3_files(temp_dir_observed_files):
     """
