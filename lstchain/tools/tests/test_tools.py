--- conflicted
+++ resolved
@@ -4,6 +4,7 @@
 from astropy.io import fits
 import numpy as np
 
+
 def test_create_irf_full_enclosure(temp_dir_observed_files, simulated_dl2_file):
     """
     Generating full enclosure IRF file from a test DL2 files
@@ -94,7 +95,7 @@
     from lstchain.tools.lstchain_create_irf_files import IRFFITSWriter
 
     irf_file = temp_dir_observed_srcdep_files / "irf.fits.gz"
-    
+
     assert (
         run_tool(
             IRFFITSWriter(),
@@ -106,8 +107,8 @@
                 "--overwrite",
             ],
             cwd=temp_dir_observed_srcdep_files,
-       )
-       == 0
+        )
+        == 0
     )
 
     with fits.open(irf_file) as hdul:
@@ -172,7 +173,9 @@
             argv=[
                 f"--input-dl2={observed_dl2_file}",
                 f"--output-dl3-path={temp_dir_observed_files}",
-                f"--input-irf={irf_file}",
+                f"--input-irf-path={temp_dir_observed_files}",
+                "--irf-file-pattern=pnt_irf.fits.gz",
+                "--final-irf-file=final_pnt_irf.fits.gz",
                 "--source-name=Crab",
                 "--source-ra=83.633deg",
                 "--source-dec=22.01deg",
@@ -189,7 +192,7 @@
 
 
 @pytest.mark.private_data
-def test_create_dl3(temp_dir_observed_files, observed_dl2_file, temp_dir_stimulated_files):
+def test_create_dl3(temp_dir_observed_files, observed_dl2_file, simulated_irf_file):
     """
     Generating an DL3 file from a test DL2 files and test IRF file
     """
@@ -201,7 +204,38 @@
             argv=[
                 f"--input-dl2={observed_dl2_file}",
                 f"--output-dl3-path={temp_dir_observed_files}",
-                f"--input-irf-path={temp_dir_stimulated_files}",
+                f"--input-irf-path={simulated_irf_file.parent}",
+                f"--irf-file-pattern={simulated_irf_file.name}",
+                f"--final-irf-file={simulated_irf_file.name}",
+                "--source-name=Crab",
+                "--source-ra=83.633deg",
+                "--source-dec=22.01deg",
+                "--overwrite",
+            ],
+            cwd=temp_dir_observed_files,
+        )
+        == 0
+    )
+
+
+@pytest.mark.private_data
+def test_create_dl3_with_config(temp_dir_observed_files, observed_dl2_file):
+    """
+    Generating an DL3 file from a test DL2 files and test IRF file, using
+    a config file
+    """
+    from lstchain.tools.lstchain_create_dl3_file import DataReductionFITSWriter
+
+    config_file = os.path.join(os.getcwd(), "docs/examples/dl3_tool_config.json")
+
+    assert (
+        run_tool(
+            DataReductionFITSWriter(),
+            argv=[
+                f"--input-dl2={observed_dl2_file}",
+                f"--output-dl3-path={temp_dir_observed_files}",
+                f"--input-irf-path={temp_dir_observed_files}",
+                "--irf-file-pattern=fe_irf.fits.gz",
                 "--source-name=Crab",
                 "--source-ra=83.633deg",
                 "--source-dec=22.01deg",
@@ -215,45 +249,12 @@
 
 
 @pytest.mark.private_data
-def test_create_dl3_with_config(temp_dir_observed_files, observed_dl2_file):
-    """
-    Generating an DL3 file from a test DL2 files and test IRF file, using
-    a config file
+def test_create_srcdep_dl3(temp_dir_observed_srcdep_files, observed_srcdep_dl2_file, simulated_srcdep_irf_file):
+    """
+    Generating a source-dependent DL3 file from a test DL2 files and test IRF file
     """
     from lstchain.tools.lstchain_create_dl3_file import DataReductionFITSWriter
-
-<<<<<<< HEAD
-=======
-    irf_file = temp_dir_observed_files / "fe_irf.fits.gz"
->>>>>>> e55473b0
-    config_file = os.path.join(os.getcwd(), "docs/examples/dl3_tool_config.json")
-
-    assert (
-        run_tool(
-            DataReductionFITSWriter(),
-            argv=[
-                f"--input-dl2={observed_dl2_file}",
-                f"--output-dl3-path={temp_dir_observed_files}",
-                f"--input-irf-path={temp_dir_observed_files}",
-                "--source-name=Crab",
-                "--source-ra=83.633deg",
-                "--source-dec=22.01deg",
-                f"--config={config_file}",
-                "--overwrite",
-            ],
-            cwd=temp_dir_observed_files,
-        )
-        == 0
-    )
-
-
-@pytest.mark.private_data
-def test_create_srcdep_dl3(temp_dir_observed_srcdep_files, observed_srcdep_dl2_file, simulated_srcdep_irf_file):
-    """
-    Generating a source-dependent DL3 file from a test DL2 files and test IRF file
-    """
-    from lstchain.tools.lstchain_create_dl3_file import DataReductionFITSWriter
-    from lstchain.paths import dl2_to_dl3_filename 
+    from lstchain.paths import dl2_to_dl3_filename
 
     assert (
         run_tool(
@@ -261,7 +262,9 @@
             argv=[
                 f"--input-dl2={observed_srcdep_dl2_file}",
                 f"--output-dl3-path={temp_dir_observed_srcdep_files}",
-                f"--input-irf={simulated_srcdep_irf_file}",
+                f"--input-irf-path={simulated_srcdep_irf_file.parent}",
+                f"--irf-file-pattern={simulated_srcdep_irf_file.name}",
+                f"--final-irf-file={simulated_srcdep_irf_file.name}",
                 "--source-name=Crab",
                 "--source-ra=83.633deg",
                 "--source-dec=22.01deg",
@@ -282,6 +285,7 @@
     np.testing.assert_allclose(ra, 83.63, atol=1e-2)
     np.testing.assert_allclose(dec, 22.01, atol=1e-2)
 
+
 @pytest.mark.private_data
 def test_index_dl3_files(temp_dir_observed_files):
     """
