--- conflicted
+++ resolved
@@ -199,13 +199,13 @@
         default_value=False,
     ).tag(config=True)
 
-<<<<<<< HEAD
     gzip = traits.Bool(
         help="If True, the DL3 file will be gzipped",
-=======
+        default_value=False,
+    ).tag(config=True)
+
     use_nearest_irf_node = traits.Bool(
         help="If True, only look for the nearest IRF node to the data. No interpolation",
->>>>>>> e5835d5a
         default_value=False,
     ).tag(config=True)
 
@@ -232,15 +232,13 @@
             {"DataReductionFITSWriter": {"source_dep": True}},
             "source-dependent analysis if True",
         ),
-<<<<<<< HEAD
         "gzip": (
             {"DataReductionFITSWriter": {"gzip": True}},
             "gzip the DL3 files if True",
-=======
+        ),
         "use-nearest-irf-node": (
             {"DataReductionFITSWriter": {"use_nearest_irf_node": True}},
             "Only use the closest IRF, if True",
->>>>>>> e5835d5a
         ),
     }
 
