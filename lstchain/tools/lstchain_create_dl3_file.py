--- conflicted
+++ resolved
@@ -22,14 +22,11 @@
 from lstchain.io.io import read_data_dl2_to_QTable
 from lstchain.reco.utils import get_effective_time
 from lstchain.paths import run_info_from_filename, dl2_to_dl3_filename
-<<<<<<< HEAD
-from lstchain.irf.hdu_table import create_event_list
+from lstchain.irf.hdu_table import create_event_list, add_icrs_position_params
 from lstchain.irf.interpolate import (
     check_in_delaunay_triangle, compare_irfs, interpolate_irf
 )
-=======
-from lstchain.irf import create_event_list, add_icrs_position_params
->>>>>>> 439f374d
+
 from lstchain.io import EventSelector, DL3FixedCuts
 
 
@@ -184,7 +181,6 @@
                     f"Output file {self.output_file} already exists,"
                     " use --overwrite to overwrite"
                 )
-<<<<<<< HEAD
 
         if self.input_irf_path:
             self.irf_list = sorted(
@@ -229,8 +225,6 @@
                     " use --overwrite to overwrite"
                 )
 
-=======
->>>>>>> 439f374d
         if not (self.source_ra or self.source_dec):
             self.source_pos = SkyCoord.from_name(self.source_name)
         elif bool(self.source_ra) != bool(self.source_dec):
