--- conflicted
+++ resolved
@@ -318,13 +318,8 @@
         Check if the final IRF has energy-dependent gammaness cuts or not.
         """
         try:
-<<<<<<< HEAD
             with fits.open(self.final_irf_output) as hdul:
                 self.use_energy_dependent_cuts = (
-=======
-            with fits.open(self.input_irf) as hdul:
-                self.use_energy_dependent_gh_cuts = (
->>>>>>> 64abf626
                     "GH_CUT" not in hdul["EFFECTIVE AREA"].header
                 )
         except:
@@ -338,7 +333,7 @@
                 self.use_energy_dependent_alpha_cuts = (
                     "AL_CUT" not in hdul["EFFECTIVE AREA"].header
                 )
-            
+
     def apply_srcindep_gh_cut(self):
         ''' apply gammaness cut '''
         self.data = self.event_sel.filter_cut(self.data)
@@ -371,13 +366,8 @@
             )
 
             data_temp = self.event_sel.filter_cut(data_temp)
-<<<<<<< HEAD
-
-            if self.use_energy_dependent_cuts:
-=======
-            
+
             if self.use_energy_dependent_gh_cuts:
->>>>>>> 64abf626
                 self.energy_dependent_gh_cuts = QTable.read(
                     self.final_irf_output, hdu="GH_CUTS"
                 )
@@ -393,16 +383,10 @@
                 with fits.open(self.final_irf_output) as hdul:
                     self.cuts.global_gh_cut = hdul[1].header["GH_CUT"]
                 data_temp = self.cuts.apply_global_gh_cut(data_temp)
-<<<<<<< HEAD
-
-            with fits.open(self.final_irf_output) as hdul:
-                self.cuts.global_alpha_cut = hdul[1].header["AL_CUT"]
-            data_temp = self.cuts.apply_global_alpha_cut(data_temp)
-=======
-                    
+
             if self.use_energy_dependent_alpha_cuts:
                 self.energy_dependent_alpha_cuts = QTable.read(
-                    self.input_irf, hdu="AL_CUTS"
+                    self.final_irf_output, hdu="AL_CUTS"
                 )
                 data_temp = self.cuts.apply_energy_dependent_alpha_cuts(
                     data_temp, self.energy_dependent_alpha_cuts
@@ -412,10 +396,9 @@
                     f'{self.energy_dependent_alpha_cuts.meta["AL_CONT"]}'
                 )
             else:
-                with fits.open(self.input_irf) as hdul:
+                with fits.open(self.final_irf_output) as hdul:
                     self.cuts.global_alpha_cut = hdul[1].header["AL_CUT"]
                 data_temp = self.cuts.apply_global_alpha_cut(data_temp)
->>>>>>> 64abf626
 
             # set expected source positions as reco positions
             set_expected_pos_to_reco_altaz(data_temp)
