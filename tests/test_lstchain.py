--- conflicted
+++ resolved
@@ -50,12 +50,9 @@
     reg_disp = joblib.load(file_disp)
     reg_cls_gh = joblib.load(file_cls_gh)
 
-<<<<<<< HEAD
-    apply_models(dl1, reg_cls_gh, reg_energy, reg_disp, custom_config={})
-=======
-    dl2 = apply_models(dl1, features, reg_cls_gh, reg_energy, reg_disp)
+
+    dl2 = apply_models(dl1, reg_cls_gh, reg_energy, reg_disp, custom_config={})
     dl2.to_hdf('dl2_gamma_test_large.h5', key='events/LSTCam')
->>>>>>> 2ac63ed1
 
 
 @pytest.mark.last
