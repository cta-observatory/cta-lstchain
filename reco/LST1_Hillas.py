--- conflicted
+++ resolved
@@ -206,19 +206,10 @@
                 length = np.append(length, l.value)
                 phi = np.append(phi, hillas.phi)
                 psi = np.append(psi, hillas.psi)
-<<<<<<< HEAD
-                r = np.append(r,hillas.r)
-                cen_x = np.append(cen_x,hillas.x)
-                cen_y = np.append(cen_y,hillas.y)
-                size = np.append(size, hillas.intensity)
-                
-=======
                 r = np.append(r, hillas.r)
                 x = np.append(x, hillas.x)
                 y = np.append(y, hillas.y)
                 intensity = np.append(intensity, hillas.intensity)
-
->>>>>>> 83b34823
 
                 #Store parameters from event and MC:
                 ObsID = np.append(ObsID,event.r0.obs_id)
@@ -237,9 +228,8 @@
                 GPStime = np.append(GPStime,event.trig.gps_time.value)
 
     #Store the output in an ntuple:
-<<<<<<< HEAD
-                
-    output = {'ObsID':ObsID,'EvID':EvID,'mcEnergy':mcEnergy,'mcAlt':mcAlt,'mcAz':mcAz, 'mcCore_x':mcCore_x,'mcCore_y':mcCore_y,'mcHfirst':mcHfirst,'mcType':mcType, 'GPStime':GPStime, 'width':width, 'length':length, 'phi':phi,'psi':psi,'r':r,'cen_x':cen_x,'cen_y':cen_y,'size':size,'mcAlttel':mcAlttel,'mcAztel':mcAztel}
+              
+    output = {'ObsID':ObsID,'EvID':EvID,'mcEnergy':mcEnergy,'mcAlt':mcAlt,'mcAz':mcAz, 'mcCore_x':mcCore_x,'mcCore_y':mcCore_y,'mcHfirst':mcHfirst,'mcType':mcType, 'GPStime':GPStime, 'width':width, 'length':length, 'phi':phi,'psi':psi,'r':r,'x':x,'y':y,'intensity':intensity,'mcAlttel':mcAlttel,'mcAztel':mcAztel}
     ntuple = Table(output)
     
     #If destination fitsfile doesn't exist, will create a new one with proper headers 
@@ -309,68 +299,4 @@
             f = h5py.File(outfile,'w')
             f.create_dataset(particle_type,data=data.as_array())
             f.close()
-    
-=======
-
-    output = {'camtype': camtype, 'ObsID': ObsID, 'EvID': EvID, 'mcEnergy': mcEnergy, 'mcAlt': mcAlt, 'mcAz': mcAz,
-              'mcCore_x': mcCore_x, 'mcCore_y': mcCore_y, 'mcHfirst': mcHfirst, 'mcType': mcType, 'GPStime': GPStime,
-              'width': width, 'length': length, 'phi': phi, 'psi': psi, 'r': r, 'x': x, 'y': y, 'intensity': intensity,
-              'mcAlttel': mcAlttel, 'mcAztel': mcAztel}
-
-    ntuple = Table(output)
-
-    #If destination fitsfile doesn't exist, will create a new one with proper headers
-    if os.path.isfile(outfile)==False :
-        #Convert Tables of data into HDUBinTables to write them into fits files
-        pardata = ntuple.as_array()
-        parheader = fits.Header()
-        parheader.update(ntuple.meta)
-
-        if storeimg==True:
-            pixels = fits.ImageHDU(fitsdata) #Image with pixel content
-
-        #Write the data in an HDUList for storing in a fitsfile
-        hdr = fits.Header() #Example header, we can add more things to this header
-        hdr['TEL'] = 'LST1'
-        primary_hdu = fits.PrimaryHDU(header=hdr)
-        hdul = fits.HDUList([primary_hdu])
-        hdul.append(fits.BinTableHDU(data=pardata,header=parheader))
-        if storeimg==True:
-            hdul.append(pixels)
-        hdul.writeto(outfile)
-    #If the destination fits file exists, will concatenate events:
-    else:
-        #If this is not the first data set, we must append the new data to the existing HDUBinTables and ImageHDU contained in the events.fits file.
-        hdul=fits.open(outfile) #Open the existing file which contains two tables and 1 image
-        #Get the already existing data:
-        primary_hdu = hdul[0]
-        data = Table.read(outfile,1)
-        if storeimg==True:
-            pixdata = hdul[2].data
-
-        #Concatenate data
-        data = vstack([data,ntuple])
-        if storeimg==True:
-            pixdata = np.vstack([pixdata,fitsdata])
-
-        #Convert into HDU objects
-        pardata = data.as_array()
-        parheader = fits.Header()
-        parheader.update(data.meta)
-        if storeimg==True:
-            pixhdu = fits.ImageHDU(pixdata)
-
-        #Write the data in an HDUList for storing in a fitsfile
-
-        hdul = fits.HDUList([primary_hdu])
-        hdul.append(fits.BinTableHDU(data=pardata,header=parheader))
-        if storeimg==True:
-            hdul.append(pixhdu)
-
-        hdul.writeto(outfile,overwrite=True)
-
-
-
-
-
->>>>>>> 83b34823
+    